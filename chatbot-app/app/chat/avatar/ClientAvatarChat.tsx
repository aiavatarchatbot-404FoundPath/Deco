'use client';

import React, { useEffect, useMemo, useState } from 'react';
import { useRouter, useSearchParams } from 'next/navigation';
import { supabase } from '@/lib/supabaseClient';
import { ChatInterfaceScreen } from '../../../components/ChatInterfaceScreen';
import MoodCheckIn from '../../../components/MoodCheckIn';
import { sendUserMessage } from '@/lib/messages';
<<<<<<< HEAD
import { useRouter, useSearchParams } from 'next/navigation';
import { supabase } from '@/lib/supabaseClient';
import { endConversation } from "@/lib/conversations";

=======
>>>>>>> d53e1f8e

type MessageRow = {
  id: string;
  conversation_id: string;
  sender_id: string;
  role: 'user' | 'assistant' | 'system';
  content: string;
  created_at: string;
  status?: 'sending' | 'sent' | 'failed';
};

type Profile = {
  id: string;
  username: string | null;
  rpm_user_url: string | null;
  rpm_companion_url: string | null;
};

type MoodData = {
  feeling: string;
  intensity: number;
  reason?: string;
  support?: string;
};

type MoodState =
  | (MoodData & { timestamp: Date })
  | { skipped: true; timestamp: Date }
  | null;

const MOOD_SESSION_KEY = 'moodCheckedIn:v1';

// Ensure we always hand a .glb to the viewer
const ensureGlb = (u?: string | null) =>
  !u ? null : u.endsWith('.glb') ? u : `${u}.glb`;

// Hardcoded companion choices (Adam/Eve)
const COMPANIONS = {
  ADAM: { name: 'Adam', url: 'https://models.readyplayer.me/68be69db5dc0cec769cfae75.glb' },
  EVE:  { name: 'Eve',  url: 'https://models.readyplayer.me/68be6a2ac036016545747aa9.glb' },
} as const;

export default function ClientAvatarChat() {
  const router = useRouter();
  const params = useSearchParams();

  // URL params
  const conversationId = params.get('convo');        // UUID or null
  const sessionIdFromParams = params.get('sid');     // anon session id
  const companionUrlFromParams = params.get('companionUrl');
  const companionNameFromParams = params.get('companionName');
  const userUrlFromParams = params.get('userUrl');

  const [profile, setProfile] = useState<Profile | null>(null);
  const [mood, setMood] = useState<MoodState>(null);
  const [showExitMoodCheckIn, setShowExitMoodCheckIn] = useState(false);
  const [messages, setMessages] = useState<MessageRow[]>([]);
  const [isTyping, setIsTyping] = useState(false);

  // If we fetch a temp avatar, stash it here (for anonymous users)
  const [tempUserUrl, setTempUserUrl] = useState<string | null>(null);

  // ---------------- Nav / Exit ----------------
  const handleNavigation = (screen: string) => {
    if (screen === 'home') {
      setShowExitMoodCheckIn(true);
      return;
    }
    switch (screen) {
      case 'summary':
        router.push('/chat/summary');
        break;
      case '/':
        router.push('/');
        break;
      case 'profile':
        router.push(`/profile?convo=${conversationId ?? ''}`);
        break;
      case 'settings':
        router.push(`/settings?convo=${conversationId ?? ''}`);
        break;
      case "endchat":
        handleEndChat();
      break;
      default:
        console.log(`Navigate to: ${screen}`);
    }
  };

  const completeExit = async (finalMood?: MoodData) => {
    try {
      if (conversationId) {
        const patch: any = {
          status: 'ended',
          ended_at: new Date().toISOString(),
        };
        if (finalMood) patch.final_mood = finalMood;

        const { error } = await supabase.from('conversations').update(patch).eq('id', conversationId);
        if (error) console.error('Failed to update conversation on exit:', error);
      }
    } catch (e) {
      console.error('Exit error:', e);
    } finally {
      sessionStorage.removeItem(MOOD_SESSION_KEY);
      router.push('/');
    }
  };

  const handleExitMoodComplete = (moodData: MoodData) => {
    setShowExitMoodCheckIn(false);
    completeExit(moodData);
  };
  const handleExitSkip = () => {
    setShowExitMoodCheckIn(false);
    completeExit();
  };

  // ---------------- Profile ----------------
  useEffect(() => {
    (async () => {
      const { data: { user } } = await supabase.auth.getUser();
      if (!user) return;
      const { data, error } = await supabase
        .from('profiles')
        .select('id, username, rpm_user_url, rpm_companion_url')
        .eq('id', user.id)
        .single();
      if (error) {
        console.error('Error fetching profile', error);
        return;
      }
      if (data) setProfile(data);
    })();
  }, []);

  // ---------------- Mood (entry from session storage) ----------------
  useEffect(() => {
    const stored = sessionStorage.getItem(MOOD_SESSION_KEY);
    if (!stored) return;
    try {
      const parsed = JSON.parse(stored);
      if (parsed.timestamp) parsed.timestamp = new Date(parsed.timestamp);
      setMood(parsed);
    } catch {
      setMood({ skipped: true, timestamp: new Date() });
    }
  }, []);

  // ---------------- Messages (initial + realtime) ----------------
  useEffect(() => {
    if (!conversationId) return;

    let mounted = true;

    (async () => {
      const { data, error } = await supabase
        .from('messages')
        .select('id, conversation_id, sender_id, role, content, created_at')
        .eq('conversation_id', conversationId)
        .order('created_at', { ascending: true })
        .limit(50);
      if (!mounted) return;
      if (!error) setMessages(data ?? []);
    })();

    const ch = supabase
      .channel(`msgs:${conversationId}`)
      .on(
        'postgres_changes',
        { event: 'INSERT', schema: 'public', table: 'messages', filter: `conversation_id=eq.${conversationId}` },
        (payload) => {
          const m = payload.new as MessageRow;
          setMessages((prev) => (prev.some((x) => x.id === m.id) ? prev : [...prev, m]));
        }
      )
      .subscribe();

    return () => {
      mounted = false;
      supabase.removeChannel(ch);
    };
  }, [conversationId]);

<<<<<<< HEAD
  // to change "ongoing to ended" status on End Chat
  async function handleEndChat() {
  try {
    // Mark it as saved in DB if we have an id
    if (conversationId) {
      await endConversation(conversationId);
    }
    // Go to Profile → Saved tab
    router.push("/profile?tab=saved");
  } catch (e) {
    console.error("Failed to end chat:", e);
    // optional: toast error
  }
}
  // Simple AI stub — replace with your model call
  async function getAdamReply(userText: string): Promise<string> {
=======
  // ---------------- Temp avatar fallback (anonymous) ----------------
  useEffect(() => {
    if (!conversationId || !sessionIdFromParams) return;

    const alreadyHasUrl = !!userUrlFromParams || !!profile?.rpm_user_url;
    if (alreadyHasUrl) return;

    (async () => {
      try {
        const q = new URLSearchParams({ conversationId, sessionId: sessionIdFromParams });
        const res = await fetch(`/api/temp-avatars?${q.toString()}`);
        if (!res.ok) return;
        const json = await res.json(); // { rpm_url, thumbnail } | null
        if (json?.rpm_url) {
          setTempUserUrl(json.rpm_url as string);
          // populate a lightweight profile so downstream UI has a name/id
          setProfile((p) =>
            p ?? { id: 'anon', username: 'You', rpm_user_url: json.rpm_url, rpm_companion_url: null }
          );
        }
      } catch (e) {
        console.error('Failed to fetch temporary avatar:', e);
      }
    })();
  }, [conversationId, sessionIdFromParams, userUrlFromParams, profile?.rpm_user_url]);

  // ---------------- AI stub (replace with your model) ----------------
  async function getAdamReply(_: string): Promise<string> {
>>>>>>> d53e1f8e
    const canned = [
      "I hear you — that sounds like a lot to carry. What would help you feel a little safer right now?",
      'Thank you for sharing that. What support around you has felt helpful, even a little?',
      "That seems really tough. I'm here to listen. What would you like me to understand most about this?",
      "You're not alone. Would it help to break this down into smaller steps together?",
      "You're doing the right thing by talking about it. What might make the next hour a bit easier?",
    ];
    return canned[Math.floor(Math.random() * canned.length)];
  }

  // ---------------- Send flow ----------------
  const handleSend = async (text: string) => {
    if (!text.trim()) return;

    if (text.trim().toLowerCase() === 'exit chat') {
      setShowExitMoodCheckIn(true);
      return;
    }
    if (!conversationId) return;

    const tempUserId = `temp-user-${Date.now()}`;
    const tempBotId = `temp-bot-${Date.now()}`;

    setIsTyping(true);
    const assistantTextPromise = getAdamReply(text);

    const optimisticUserMessage: MessageRow = {
      id: tempUserId,
      conversation_id: conversationId,
      sender_id: 'me',
      role: 'user',
      content: text,
      created_at: new Date().toISOString(),
      status: 'sending',
    };
    setMessages((prev) => [...prev, optimisticUserMessage]);

    try {
      const [savedUser, assistantText] = await Promise.all([
        sendUserMessage(conversationId, text),
        assistantTextPromise,
      ]);

      setIsTyping(false);

      setMessages((prev) => {
        const withoutTemp = prev.filter((m) => m.id !== tempUserId);
        if (!withoutTemp.some((m) => m.id === savedUser.id)) {
          withoutTemp.push({ ...savedUser, status: 'sent' });
        }
        return withoutTemp;
      });

      const optimisticBotMessage: MessageRow = {
        id: tempBotId,
        conversation_id: conversationId,
        sender_id: 'bot',
        role: 'assistant',
        content: assistantText,
        created_at: new Date().toISOString(),
        status: 'sending',
      };
      setMessages((prev) => [...prev, optimisticBotMessage]);

      const savedBot = await fetch('/api/assistant-message', {
        method: 'POST',
        headers: { 'content-type': 'application/json' },
        body: JSON.stringify({ conversationId, content: assistantText }),
      }).then((res) => res.json());

      setMessages((prev) => {
        const withoutTemp = prev.filter((m) => m.id !== tempBotId);
        if (savedBot?.id && !withoutTemp.some((m) => m.id === savedBot.id)) {
          withoutTemp.push({ ...savedBot, status: 'sent' });
        }
        return withoutTemp;
      });
    } catch (e) {
      console.error('send failed:', e);
      setMessages((prev) =>
        prev.map((m) => (m.id === tempUserId || m.id === tempBotId ? { ...m, status: 'failed' } : m))
      );
      setIsTyping(false);
    }
  };

  // ---------------- Avatars (normalize to .glb) ----------------
type AvatarShape = { name: string; type: 'custom' | 'default'; url: string | null };

const toAvatar = (name: string, url: string | null): AvatarShape => ({
  name,
  type: url ? 'custom' : 'default',
  url,
});

const userAvatar = useMemo(() => {
  const raw = userUrlFromParams || profile?.rpm_user_url || tempUserUrl;
  const url = ensureGlb(raw);
  return toAvatar(profile?.username || 'You', url);
}, [profile?.username, profile?.rpm_user_url, userUrlFromParams, tempUserUrl]);

const companionAvatar = useMemo(() => {
  if (companionUrlFromParams) {
    return toAvatar(companionNameFromParams || 'Companion', ensureGlb(companionUrlFromParams));
  }
  if (profile?.rpm_companion_url) {
    return toAvatar('Custom Companion', ensureGlb(profile.rpm_companion_url));
  }
  const key = (companionNameFromParams || 'ADAM').toUpperCase() as 'ADAM' | 'EVE';
  const pick = COMPANIONS[key] ?? COMPANIONS.ADAM;
  return toAvatar(pick.name, pick.url);
}, [profile?.rpm_companion_url, companionUrlFromParams, companionNameFromParams]);

  // ---------------- Render ----------------
  const chatInterfaceMood = useMemo(() => {
  if (mood && 'feeling' in mood) return mood;
  return null;
}, [mood]);
  return (
    <div className="min-h-screen bg-gradient-to-br from-purple-100 via-pink-50 to-blue-100">
      {showExitMoodCheckIn && (
        <MoodCheckIn
          title="How are you feeling now? ✨"
          onComplete={handleExitMoodComplete}
          onSkip={handleExitSkip}
        />
      )}

      <ChatInterfaceScreen
        onNavigate={handleNavigation}
        chatMode="avatar"
        user={
          profile
            ? { id: profile.id, username: profile.username || 'User', avatar: userAvatar }
            : { id: 'anon', username: 'You', avatar: userAvatar }
        }
        companionAvatar={companionAvatar}
        currentMood={chatInterfaceMood}
        onSend={handleSend}
        messages={messages}
        isTyping={isTyping}
      />
    </div>
  );
}<|MERGE_RESOLUTION|>--- conflicted
+++ resolved
@@ -6,13 +6,6 @@
 import { ChatInterfaceScreen } from '../../../components/ChatInterfaceScreen';
 import MoodCheckIn from '../../../components/MoodCheckIn';
 import { sendUserMessage } from '@/lib/messages';
-<<<<<<< HEAD
-import { useRouter, useSearchParams } from 'next/navigation';
-import { supabase } from '@/lib/supabaseClient';
-import { endConversation } from "@/lib/conversations";
-
-=======
->>>>>>> d53e1f8e
 
 type MessageRow = {
   id: string;
@@ -94,9 +87,6 @@
       case 'settings':
         router.push(`/settings?convo=${conversationId ?? ''}`);
         break;
-      case "endchat":
-        handleEndChat();
-      break;
       default:
         console.log(`Navigate to: ${screen}`);
     }
@@ -197,24 +187,6 @@
     };
   }, [conversationId]);
 
-<<<<<<< HEAD
-  // to change "ongoing to ended" status on End Chat
-  async function handleEndChat() {
-  try {
-    // Mark it as saved in DB if we have an id
-    if (conversationId) {
-      await endConversation(conversationId);
-    }
-    // Go to Profile → Saved tab
-    router.push("/profile?tab=saved");
-  } catch (e) {
-    console.error("Failed to end chat:", e);
-    // optional: toast error
-  }
-}
-  // Simple AI stub — replace with your model call
-  async function getAdamReply(userText: string): Promise<string> {
-=======
   // ---------------- Temp avatar fallback (anonymous) ----------------
   useEffect(() => {
     if (!conversationId || !sessionIdFromParams) return;
@@ -243,7 +215,6 @@
 
   // ---------------- AI stub (replace with your model) ----------------
   async function getAdamReply(_: string): Promise<string> {
->>>>>>> d53e1f8e
     const canned = [
       "I hear you — that sounds like a lot to carry. What would help you feel a little safer right now?",
       'Thank you for sharing that. What support around you has felt helpful, even a little?',

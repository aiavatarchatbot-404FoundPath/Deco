'use client';

import React, { useEffect, useMemo, useState } from 'react';
import { useRouter, useSearchParams } from 'next/navigation';
import { supabase } from '@/lib/supabaseClient';
import { ChatInterfaceScreen } from '../../../components/ChatInterfaceScreen';
import MoodCheckIn from '../../../components/MoodCheckIn';
import AnonymousExitWarning from '../../../components/chat/AnonymousExitWarning';
//import { sendUserMessage } from '@/lib/messages';
import { useValidatedRpmGlb } from '@/lib/rpm';

type MessageRow = {
  id: string;
  conversation_id: string;
  sender_id: string;
  role: 'user' | 'assistant' | 'system';
  content: string;
  created_at: string;
  status?: 'sending' | 'sent' | 'failed';
};

type Profile = {
  id: string;
  username: string | null;
  rpm_user_url: string | null;
  rpm_companion_url: string | null;
};

type MoodData = {
  feeling: string;
  intensity: number;
  reason?: string;
  support?: string;
};

type MoodState =
  | (MoodData & { timestamp: Date })
  | { skipped: true; timestamp: Date }
  | null;

const MOOD_SESSION_KEY = 'moodCheckedIn:v1';

// Hardcoded companion choices (Adam/Eve)
const COMPANIONS = {
  ADAM: { name: 'Adam', url: 'https://models.readyplayer.me/68be69db5dc0cec769cfae75.glb' },
  EVE:  { name: 'Eve',  url: 'https://models.readyplayer.me/68be6a2ac036016545747aa9.glb' },
} as const;

/* ---------- Deterministic ordering helpers ---------- */
function sortMsgs(a: MessageRow, b: MessageRow) {
  const ta = new Date(a.created_at).getTime();
  const tb = new Date(b.created_at).getTime();
  if (ta !== tb) return ta - tb;

  // same timestamp → user above assistant, system last
  const rank = (r: MessageRow['role']) => (r === 'user' ? 0 : r === 'assistant' ? 1 : 2);
  const rdiff = rank(a.role) - rank(b.role);
  if (rdiff !== 0) return rdiff;

  // sending before sent to keep optimistic bubble stable
  const sa = a.status === 'sending' ? 0 : 1;
  const sb = b.status === 'sending' ? 0 : 1;
  if (sa !== sb) return sa - sb;

  // final tie-breaker: id lexicographic
  return (a.id || '').localeCompare(b.id || '');
}


function upsertAndSort(prev: MessageRow[], next: MessageRow) {
  const exists = prev.some((m) => m.id === next.id);
  const arr = exists ? prev.map((m) => (m.id === next.id ? next : m)) : [...prev, next];
  return arr.slice().sort(sortMsgs);
}

export default function ClientAvatarChat() {
  const router = useRouter();
  const params = useSearchParams();

  // Reset any global loading states when component mounts
  useEffect(() => {
    // This helps clear loading states from previous pages
    const timer = setTimeout(() => {
      // If there are any global loading states, they should be cleared here
      if (typeof window !== 'undefined') {
        window.dispatchEvent(new CustomEvent('resetGlobalLoading'));
      }
    }, 100);
    
    return () => clearTimeout(timer);
  }, []);

  // URL params
  const conversationId = params.get('convo');        // UUID or null
  const sessionIdFromParams = params.get('sid');     // anon session id
  const companionUrlFromParams = params.get('companionUrl');
  const companionNameFromParams = params.get('companionName');
  const userUrlFromParams = params.get('userUrl');

  const [profile, setProfile] = useState<Profile | null>(null);
  const [mood, setMood] = useState<MoodState>(null);
  const [showExitMoodCheckIn, setShowExitMoodCheckIn] = useState(false);
  const [showEntryMoodCheckIn, setShowEntryMoodCheckIn] = useState(false);
  const [showAnonymousExitWarning, setShowAnonymousExitWarning] = useState(false);
  const [isAuthenticated, setIsAuthenticated] = useState(false);
  const [messages, setMessages] = useState<MessageRow[]>([]);
  const [isTyping, setIsTyping] = useState(false);
  const [sessionSeconds, setSessionSeconds] = useState(0);
  const [messageCount, setMessageCount] = useState(0);
  const [convStartedAt, setConvStartedAt] = useState<Date | null>(null);
  const [convEndedAt, setConvEndedAt] = useState<Date | null>(null);
  const [accumulatedSeconds, setAccumulatedSeconds] = useState(0);
  const [activeSince, setActiveSince] = useState<Date | null>(null);

  // If we fetch a temp avatar, stash it here (for anonymous users)
  const [tempUserUrl, setTempUserUrl] = useState<string | null>(null);

  /* ---------- Navigation / Exit ---------- */
  const handleNavigation = (screen: string) => {
    if (screen === 'home' || screen === 'endchat') {
      if (!isAuthenticated) {
        setShowAnonymousExitWarning(true);
        return;
      }
      setShowExitMoodCheckIn(true);
      return;
    }
    switch (screen) {
      case 'summary':
        router.push('/chat/summary');
        break;
      case '/':
        router.push('/');
        break;
      case 'profile':
        router.push(`/profile?convo=${conversationId ?? ''}`);
        break;
      case 'settings':
        router.push(`/settings?convo=${conversationId ?? ''}`);
        break;
      case 'login':
        router.push('/login');
        break;
      default:
        console.log(`Navigate to: ${screen}`);
    }
  };

   useEffect(() => {
      if (!conversationId) return;
      (async () => {
        try {
          await supabase
            .from("conversations")
            .update({ chat_mode: "avatar" })
            .eq("id", conversationId)
            .is("chat_mode", null);
        } catch {}
      })();
    }, [conversationId]);

  const completeExit = async (finalMood?: MoodData) => {
    try {
<<<<<<< HEAD
      if (conversationId) {
        const patch: any = {
          status: 'ended',
          ended_at: new Date().toISOString(),
        };
        if (finalMood) patch.final_mood = { feeling: finalMood.feeling };

        const { error } = await supabase.from('conversations').update(patch).eq('id', conversationId);
        if (error) console.error('Failed to update conversation on exit:', error);
      }
    } catch (e) {
      console.error('Exit error:', e);
    } finally {
      sessionStorage.removeItem(MOOD_SESSION_KEY);
      router.push('/');
    }
=======
    await pauseTimer(); // finalize time first
    if (conversationId) {
      const patch: any = { status: 'ended', ended_at: new Date().toISOString() };
      if (finalMood) patch.final_mood = finalMood;
      await supabase.from('conversations').update(patch).eq('id', conversationId);}
        } catch (e) {
    console.error('Exit error:', e);
  } finally {
    sessionStorage.removeItem(MOOD_SESSION_KEY);
    router.push('/');
  }
>>>>>>> be98c140
  };

  const handleExitMoodComplete = (moodData: MoodData) => {
    setShowExitMoodCheckIn(false);
    completeExit(moodData);
  };
  const handleExitSkip = () => {
    setShowExitMoodCheckIn(false);
    completeExit();
  };

  const handleAnonymousExitContinue = () => {
    setShowAnonymousExitWarning
    
    
    
    (false);
    setShowExitMoodCheckIn(true);
  };

  const handleAnonymousExitClose = () => {
    setShowAnonymousExitWarning(false);
  };

  const handleAnonymousCreateAccount = () => {
    setShowAnonymousExitWarning(false);
    const current = typeof window !== 'undefined'
      ? `${window.location.pathname}${window.location.search}`
      : '/chat/avatar';
    router.push(`/login?redirect=${encodeURIComponent(current)}`);
  };

  const persistMoodState = (state: MoodState) => {
    if (typeof window === 'undefined') return;
    if (!state) {
      sessionStorage.removeItem(MOOD_SESSION_KEY);
      return;
    }
    const payload = {
      ...state,
      timestamp:
        state.timestamp instanceof Date ? state.timestamp.toISOString() : state.timestamp,
    };
    sessionStorage.setItem(MOOD_SESSION_KEY, JSON.stringify(payload));
  };
  
  useEffect(() => {
  (async () => {
    if (!conversationId) return;
    const { data: { user } } = await supabase.auth.getUser();
    if (!user?.id) return;

    try {
      await fetch("/api/conversations/ensure-ownership", {
        method: "POST",
        headers: { "content-type": "application/json", "x-user-id": user.id },
        body: JSON.stringify({ conversationId }),
      });
    } catch {}
  })();
}, [conversationId]);


  const handleEntryMoodComplete = (moodData: MoodData) => {
    const record: MoodState = { ...moodData, timestamp: new Date() };
    setMood(record);
    persistMoodState(record);
    setShowEntryMoodCheckIn(false);

    if (conversationId) {
    (async () => {
      try {
        const { error } = await supabase
          .from("conversations")
          .update({ initial_mood: { feeling: moodData.feeling } })
          .eq("id", conversationId);
        if (error) console.error("Failed to persist initial_mood:", error);
      } catch (e) {
        console.error("initial_mood update error:", e);
      }
    })();
  }

  };
  type Persona = 'neutral' | 'adam' | 'eve' | 'custom';

function personaToCompanion(p?: Persona) {
  if (p === 'adam') return { name: 'Adam', url: COMPANIONS.ADAM.url } as const;
  if (p === 'eve')  return { name: 'Eve',  url: COMPANIONS.EVE.url }  as const;
  return null;
}

// NEW: conversation meta
type ConvoMeta = { id: string; persona: Persona | null; style_tokens?: any | null };
const [convoMeta, setConvoMeta] = useState<ConvoMeta | null>(null);

  const handleEntryMoodSkip = () => {
    const skippedRecord: MoodState = { skipped: true, timestamp: new Date() };
    setMood(skippedRecord);
    persistMoodState(skippedRecord);
    setShowEntryMoodCheckIn(false);
  };
  useEffect(() => {
  if (!conversationId) {
    setConvoMeta(null);
    return;
  }
  (async () => {
    const { data, error } = await supabase
      .from('conversations')
      .select('id, persona, style_tokens')
      .eq('id', conversationId)
      .single();
    if (!error && data) {
      setConvoMeta({
        id: data.id,
        persona: (data.persona ?? null) as Persona | null,
        style_tokens: data.style_tokens ?? null,
      });
    }
  })();
}, [conversationId]);

useEffect(() => {
  if (!conversationId) return;
  if (!convoMeta) return;
  if (convoMeta.persona) return; // already set, do nothing

  // Derive from URL if present, else from profile fallback, else default ADAM
  const fromUrl = (companionNameFromParams || '').toUpperCase();
  const derived: Persona =
    fromUrl === 'EVE' ? 'eve'
    : fromUrl === 'ADAM' ? 'adam'
    : (profile?.rpm_companion_url === COMPANIONS.EVE.url ? 'eve'
      : 'adam');

  (async () => {
    const { error } = await supabase
      .from('conversations')
      .update({ persona: derived })
      .eq('id', conversationId);
    if (!error) {
      setConvoMeta((prev) => (prev ? { ...prev, persona: derived } : prev));
    }
  })();
}, [conversationId, convoMeta, companionNameFromParams, profile?.rpm_companion_url]);


  /* ---------- Profile ---------- */
  useEffect(() => {
    (async () => {
      const { data: { user } } = await supabase.auth.getUser();
      setIsAuthenticated(!!user);
      if (!user) {
        setProfile(null);
        return;
      }
      const { data, error } = await supabase
        .from('profiles')
        .select('id, username, rpm_user_url, rpm_companion_url')
        .eq('id', user.id)
        .single();
      if (error) {
        console.error('Error fetching profile', error);
        return;
      }
      if (data) setProfile(data);
    })();
  }, []);

  /* ---------- Mood (entry from session storage) ---------- */
  useEffect(() => {
    if (typeof window === 'undefined') return;
    const stored = sessionStorage.getItem(MOOD_SESSION_KEY);
    if (!stored) {
      setShowEntryMoodCheckIn(true);
      return;
    }
    try {
      const parsed = JSON.parse(stored);
      if (parsed?.timestamp) {
        parsed.timestamp = new Date(parsed.timestamp);
      }
      setMood(parsed as MoodState);
      setShowEntryMoodCheckIn(false);
    } catch {
      sessionStorage.removeItem(MOOD_SESSION_KEY);
      setShowEntryMoodCheckIn(true);
    }
  }, []);
  async function callChatRoute(conversationId: string, userText: string, uid?: string | null) {
  const res = await fetch('/api/chat', {
    method: 'POST',
    headers: {
      'content-type': 'application/json',
      ...(uid ? { 'x-user-id': uid } : {}),
    },
    body: JSON.stringify({ conversationId, userMessage: userText }),
  });

  const raw = await res.text();
  if (!res.ok) {
    console.error('CHAT error:', raw);
    throw new Error(raw || 'chat error');
  }
  return JSON.parse(raw) as {
    answer: string;
    rows: { user?: MessageRow; assistant?: MessageRow };
  };
}


  /* ---------- Messages (initial load + realtime) ---------- */
  useEffect(() => {
    if (!conversationId) return;
    let mounted = true;

    (async () => {
      const { data, error } = await supabase
        .from('messages')
        .select('id, conversation_id, sender_id, role, content, created_at')
        .eq('conversation_id', conversationId)
        .order('created_at', { ascending: true }) // chronological
        .order('id',         { ascending: true }) // TIE-BREAK when created_at is equal
        .limit(200);
      if (!mounted) return;
      if (error) {
        console.error('Initial messages fetch failed:', error);
        return;
      }
      setMessages((data ?? []).slice().sort(sortMsgs));
    })();

    // Realtime inserts — upsert + sort so order is always correct
    const ch = supabase
      .channel(`msgs:${conversationId}`)
      .on(
        'postgres_changes',
        { event: 'INSERT', schema: 'public', table: 'messages', filter: `conversation_id=eq.${conversationId}` },
        (payload) => {
          const m = payload.new as MessageRow;
          setMessages((prev) => upsertAndSort(prev, m));
        }
      )
      .subscribe();

    return () => {
      mounted = false;
      supabase.removeChannel(ch);
    };
  }, [conversationId]);

  /* ---------- Session time & message count ---------- */
  // Fetch conversation timestamps
  useEffect(() => {
    if (!conversationId) return;
    (async () => {
      const { data, error } = await supabase
        .from('conversations')
        .select('created_at, ended_at, accumulated_seconds, active_since')
        .eq('id', conversationId)
        .single();
      if (!error && data) {
        setConvStartedAt(new Date(data.created_at));
        setConvEndedAt(data.ended_at ? new Date(data.ended_at) : null);
        setAccumulatedSeconds(data.accumulated_seconds ?? 0);
        setActiveSince(data.active_since ? new Date(data.active_since) : null);
      }
    })();
  }, [conversationId]);

   // Drive the live session timer
  useEffect(() => { if (!convStartedAt) return;

  const tick = () => {
    const live = activeSince
      ? Math.max(0, Math.floor((Date.now() - activeSince.getTime()) / 1000))
      : 0;
    setSessionSeconds(accumulatedSeconds + live);
  };
  tick();
  const id = setInterval(tick, 1000);
  return () => clearInterval(id);
}, [convStartedAt, activeSince, accumulatedSeconds]);

  useEffect(() => {
  if (!conversationId) return;
  // If currently paused, resume on mount
  resumeTimer();

  const onVis = () => {
    if (document.hidden) pauseTimer();
    else resumeTimer();
  };
  document.addEventListener('visibilitychange', onVis);

  return () => {
    document.removeEventListener('visibilitychange', onVis);
    // ensure pause when navigating away/unmounting
    pauseTimer();
  };
}, [conversationId, activeSince, accumulatedSeconds]);
  async function resumeTimer() {
  if (!conversationId) return;
  // only resume if currently paused
  if (activeSince) return;
  const nowIso = new Date().toISOString();
  const { error } = await supabase
    .from('conversations')
    .update({ active_since: nowIso })
    .eq('id', conversationId);
  if (!error) setActiveSince(new Date(nowIso));
}

async function pauseTimer() {
  if (!conversationId) return;
  if (!activeSince) return; // already paused
  const deltaSec = Math.max(0, Math.floor((Date.now() - activeSince.getTime()) / 1000));
  const nextAccum = accumulatedSeconds + deltaSec;

  const { error } = await supabase
    .from('conversations')
    .update({ accumulated_seconds: nextAccum, active_since: null })
    .eq('id', conversationId);

  if (!error) {
    setAccumulatedSeconds(nextAccum);
    setActiveSince(null);
  }
}

  // Keep message count synced with DB-backed messages (only user queries)
  useEffect(() => {
  const onlyUserMsgs = messages.filter((m) => m.role === "user").length;
  setMessageCount(onlyUserMsgs);
  }, [messages]);
  /* ---------- Anonymous/Temp avatar fallback ---------- */
  useEffect(() => {
    if (!conversationId || !sessionIdFromParams) return;

    const alreadyHasUrl = !!userUrlFromParams || !!profile?.rpm_user_url;
    if (alreadyHasUrl) return;

    (async () => {
      try {
        const q = new URLSearchParams({ conversationId, sessionId: sessionIdFromParams });
        const res = await fetch(`/api/temp-avatars?${q.toString()}`);
        if (!res.ok) return;
        const json = await res.json(); // { rpm_url, thumbnail } | null
        if (json?.rpm_url) {
          setTempUserUrl(json.rpm_url as string);
          setProfile((p) =>
            p ?? { id: 'anon', username: 'You', rpm_user_url: json.rpm_url, rpm_companion_url: null }
          );
        }
      } catch (e) {
        console.error('Failed to fetch temporary avatar:', e);
      }
    })();
  }, [conversationId, sessionIdFromParams, userUrlFromParams, profile?.rpm_user_url]);

  /* ---------- Model call stub ---------- */
  async function getAdamReply(userText: string): Promise<string> {
    const res = await fetch('/api/chat', {
      method: 'POST',
      headers: { 'content-type': 'application/json' },
      body: JSON.stringify({ conversationId, userMessage: userText }),
      // POSTs aren't cached, so no-store is not required here
    });

    const raw = await res.text();
    console.log('CHAT RAW RESPONSE:', raw);
    if (!res.ok) return "Sorry, I couldn't process that just now.";

    const data = JSON.parse(raw);
    return data.answer ?? "Sorry, I couldn't find enough info to answer.";
  }

  /* ---------- Send flow (optimistic + replace + sort) ---------- */
  const handleSend = async (text: string) => {
  if (!text.trim()) return;

  if (text.trim().toLowerCase() === 'exit chat') {
    setShowExitMoodCheckIn(true);
    return;
  }
  if (!conversationId) return;

  // get the current uid (works for anon or logged-in)
  const { data: { user } } = await supabase.auth.getUser();
  const uid = user?.id || null;

  // optimistic user bubble
  const tempId = `temp-${Date.now()}`;
  const optimisticUserMessage: MessageRow = {
    id: tempId,
    conversation_id: conversationId,
    sender_id: uid || 'me',
    role: 'user',
    content: text,
    created_at: new Date().toISOString(),
    status: 'sending',
  };
  setMessages((prev) => upsertAndSort(prev, optimisticUserMessage));
  setIsTyping(true);

  try {
    // single server call — writes BOTH rows and returns them
    const res = await fetch('/api/chat', {
      method: 'POST',
      headers: {
        'content-type': 'application/json',
        ...(uid ? { 'x-user-id': uid } : {}),
      },
      body: JSON.stringify({ conversationId, userMessage: text }),
    });

    const raw = await res.text();
    if (!res.ok) throw new Error(raw || 'chat error');
    const data = JSON.parse(raw) as {
      answer: string;
      rows: { user?: MessageRow; assistant?: MessageRow };
    };
    

    setIsTyping(false);

    // replace optimistic + upsert assistant row
    setMessages((prev) => {
      let out = prev.filter((m) => m.id !== tempId);

      const savedUser = data.rows.user;
      if (savedUser && !out.some((m) => m.id === savedUser.id)) {
        out = upsertAndSort(out, { ...savedUser, status: 'sent' });
      }

      const savedBot = data.rows.assistant;
      if (savedBot && !out.some((m) => m.id === savedBot.id)) {
        out = upsertAndSort(out, { ...savedBot, status: 'sent' });
      }

      return out;
    });
  } catch (e) {
    console.error('send failed:', e);
    setIsTyping(false);
    setMessages((prev) =>
      prev.map((m) => (m.id === tempId ? { ...m, status: 'failed' } : m))
    );
  }
};


 // ---------- Avatars (normalize & validate .glb) ----------
type AvatarShape = { name: string; type: 'custom' | 'default'; url: string | null };

const rawUser = userUrlFromParams || profile?.rpm_user_url || tempUserUrl;
const userGlb = useValidatedRpmGlb(rawUser);

// 1) If convo has persona, that wins
const convPick = personaToCompanion(convoMeta?.persona ?? undefined);

// 2) else fall back to explicit URL param, then name param, then profile, then default
const key = (companionNameFromParams || 'ADAM').toUpperCase() as 'ADAM' | 'EVE';
const fallbackComp = COMPANIONS[key] ?? COMPANIONS.ADAM;

const namedCompanionUrl = companionNameFromParams ? (COMPANIONS[key]?.url ?? null) : null;

const rawComp =
  convPick?.url ||                     // ← primary (per-conversation)
  companionUrlFromParams ||
  namedCompanionUrl ||
  profile?.rpm_companion_url ||
  fallbackComp.url;

const compGlb = useValidatedRpmGlb(rawComp);

const userAvatar: AvatarShape = {
  name: profile?.username || 'You',
  type: rawUser ? 'custom' : 'default',
  url: userGlb,
};

const companionAvatar: AvatarShape = {
  name: convPick?.name ||
        companionNameFromParams ||
        (() => {
          if (profile?.rpm_companion_url === COMPANIONS.ADAM.url) return 'Adam';
          if (profile?.rpm_companion_url === COMPANIONS.EVE.url)  return 'Eve';
          return fallbackComp.name;
        })(),
  type: (convPick?.url || companionUrlFromParams || profile?.rpm_companion_url) ? 'custom' : 'default',
  url: compGlb,
};


  // If the user logs in mid-chat and we have an explicit companionName in the URL,
  // sync that selection into their profile so it persists.
  useEffect(() => {
    (async () => {
      if (!profile?.id) return;
      if (!companionNameFromParams) return;
      const desiredUrl = COMPANIONS[key]?.url;
      if (!desiredUrl) return;
      if (profile.rpm_companion_url === desiredUrl) return;
      try {
        const { error } = await supabase
          .from('profiles')
          .update({ rpm_companion_url: desiredUrl })
          .eq('id', profile.id);
        if (!error) {
          setProfile((p) => (p ? { ...p, rpm_companion_url: desiredUrl } : p));
        }
      } catch (e) {
        console.error('Failed to sync companion selection to profile:', e);
      }
    })();
  // include key so switching name in URL is respected
  }, [profile?.id, profile?.rpm_companion_url, companionNameFromParams, key]);

  /* ---------- Render ---------- */
  const chatInterfaceMood = useMemo(() => {
    if (mood && 'feeling' in mood) return mood;
    return null;
  }, [mood]);

  // Optional extra safety: always pass sorted messages to the UI
  const sortedMessages = useMemo(() => messages.slice().sort(sortMsgs), [messages]);

  return (
    <div className="min-h-screen bg-gradient-to-br from-purple-100 via-pink-50 to-blue-100">
      {showAnonymousExitWarning && (
        <AnonymousExitWarning
          onContinue={handleAnonymousExitContinue}
          onCreateAccount={handleAnonymousCreateAccount}
          onClose={handleAnonymousExitClose}
        />
      )}

      {showEntryMoodCheckIn && (
        <MoodCheckIn onComplete={handleEntryMoodComplete} onSkip={handleEntryMoodSkip} />
      )}

      {showExitMoodCheckIn && (
        <MoodCheckIn
          title="How are you feeling now? ✨"
          previousMood={mood && 'feeling' in mood ? { feeling: mood.feeling, intensity: mood.intensity } : null}
          confirmLabel="Save & End Chat"
          onComplete={handleExitMoodComplete}
          onSkip={handleExitSkip}
        />
      )}

      <ChatInterfaceScreen
        onNavigate={handleNavigation}
        chatMode="avatar"
        user={
          profile
            ? { id: profile.id, username: profile.username || 'User', avatar: userAvatar }
            : { id: 'anon', username: 'You', avatar: userAvatar }
        }
        companionAvatar={companionAvatar}
        currentMood={chatInterfaceMood}
        onSend={handleSend}
        messages={sortedMessages}
        isTyping={isTyping}
        stats={{ sessionSeconds, messageCount }}
      />
    </div>
  );
}<|MERGE_RESOLUTION|>--- conflicted
+++ resolved
@@ -105,12 +105,6 @@
   const [isAuthenticated, setIsAuthenticated] = useState(false);
   const [messages, setMessages] = useState<MessageRow[]>([]);
   const [isTyping, setIsTyping] = useState(false);
-  const [sessionSeconds, setSessionSeconds] = useState(0);
-  const [messageCount, setMessageCount] = useState(0);
-  const [convStartedAt, setConvStartedAt] = useState<Date | null>(null);
-  const [convEndedAt, setConvEndedAt] = useState<Date | null>(null);
-  const [accumulatedSeconds, setAccumulatedSeconds] = useState(0);
-  const [activeSince, setActiveSince] = useState<Date | null>(null);
 
   // If we fetch a temp avatar, stash it here (for anonymous users)
   const [tempUserUrl, setTempUserUrl] = useState<string | null>(null);
@@ -119,7 +113,11 @@
   const handleNavigation = (screen: string) => {
     if (screen === 'home' || screen === 'endchat') {
       if (!isAuthenticated) {
-        setShowAnonymousExitWarning(true);
+        setShowAnonymousExitWarning
+        
+        
+        
+        (true);
         return;
       }
       setShowExitMoodCheckIn(true);
@@ -161,13 +159,12 @@
 
   const completeExit = async (finalMood?: MoodData) => {
     try {
-<<<<<<< HEAD
       if (conversationId) {
         const patch: any = {
           status: 'ended',
           ended_at: new Date().toISOString(),
         };
-        if (finalMood) patch.final_mood = { feeling: finalMood.feeling };
+        if (finalMood) patch.final_mood = finalMood;
 
         const { error } = await supabase.from('conversations').update(patch).eq('id', conversationId);
         if (error) console.error('Failed to update conversation on exit:', error);
@@ -178,19 +175,6 @@
       sessionStorage.removeItem(MOOD_SESSION_KEY);
       router.push('/');
     }
-=======
-    await pauseTimer(); // finalize time first
-    if (conversationId) {
-      const patch: any = { status: 'ended', ended_at: new Date().toISOString() };
-      if (finalMood) patch.final_mood = finalMood;
-      await supabase.from('conversations').update(patch).eq('id', conversationId);}
-        } catch (e) {
-    console.error('Exit error:', e);
-  } finally {
-    sessionStorage.removeItem(MOOD_SESSION_KEY);
-    router.push('/');
-  }
->>>>>>> be98c140
   };
 
   const handleExitMoodComplete = (moodData: MoodData) => {
@@ -259,21 +243,6 @@
     setMood(record);
     persistMoodState(record);
     setShowEntryMoodCheckIn(false);
-
-    if (conversationId) {
-    (async () => {
-      try {
-        const { error } = await supabase
-          .from("conversations")
-          .update({ initial_mood: { feeling: moodData.feeling } })
-          .eq("id", conversationId);
-        if (error) console.error("Failed to persist initial_mood:", error);
-      } catch (e) {
-        console.error("initial_mood update error:", e);
-      }
-    })();
-  }
-
   };
   type Persona = 'neutral' | 'adam' | 'eve' | 'custom';
 
@@ -443,90 +412,6 @@
     };
   }, [conversationId]);
 
-  /* ---------- Session time & message count ---------- */
-  // Fetch conversation timestamps
-  useEffect(() => {
-    if (!conversationId) return;
-    (async () => {
-      const { data, error } = await supabase
-        .from('conversations')
-        .select('created_at, ended_at, accumulated_seconds, active_since')
-        .eq('id', conversationId)
-        .single();
-      if (!error && data) {
-        setConvStartedAt(new Date(data.created_at));
-        setConvEndedAt(data.ended_at ? new Date(data.ended_at) : null);
-        setAccumulatedSeconds(data.accumulated_seconds ?? 0);
-        setActiveSince(data.active_since ? new Date(data.active_since) : null);
-      }
-    })();
-  }, [conversationId]);
-
-   // Drive the live session timer
-  useEffect(() => { if (!convStartedAt) return;
-
-  const tick = () => {
-    const live = activeSince
-      ? Math.max(0, Math.floor((Date.now() - activeSince.getTime()) / 1000))
-      : 0;
-    setSessionSeconds(accumulatedSeconds + live);
-  };
-  tick();
-  const id = setInterval(tick, 1000);
-  return () => clearInterval(id);
-}, [convStartedAt, activeSince, accumulatedSeconds]);
-
-  useEffect(() => {
-  if (!conversationId) return;
-  // If currently paused, resume on mount
-  resumeTimer();
-
-  const onVis = () => {
-    if (document.hidden) pauseTimer();
-    else resumeTimer();
-  };
-  document.addEventListener('visibilitychange', onVis);
-
-  return () => {
-    document.removeEventListener('visibilitychange', onVis);
-    // ensure pause when navigating away/unmounting
-    pauseTimer();
-  };
-}, [conversationId, activeSince, accumulatedSeconds]);
-  async function resumeTimer() {
-  if (!conversationId) return;
-  // only resume if currently paused
-  if (activeSince) return;
-  const nowIso = new Date().toISOString();
-  const { error } = await supabase
-    .from('conversations')
-    .update({ active_since: nowIso })
-    .eq('id', conversationId);
-  if (!error) setActiveSince(new Date(nowIso));
-}
-
-async function pauseTimer() {
-  if (!conversationId) return;
-  if (!activeSince) return; // already paused
-  const deltaSec = Math.max(0, Math.floor((Date.now() - activeSince.getTime()) / 1000));
-  const nextAccum = accumulatedSeconds + deltaSec;
-
-  const { error } = await supabase
-    .from('conversations')
-    .update({ accumulated_seconds: nextAccum, active_since: null })
-    .eq('id', conversationId);
-
-  if (!error) {
-    setAccumulatedSeconds(nextAccum);
-    setActiveSince(null);
-  }
-}
-
-  // Keep message count synced with DB-backed messages (only user queries)
-  useEffect(() => {
-  const onlyUserMsgs = messages.filter((m) => m.role === "user").length;
-  setMessageCount(onlyUserMsgs);
-  }, [messages]);
   /* ---------- Anonymous/Temp avatar fallback ---------- */
   useEffect(() => {
     if (!conversationId || !sessionIdFromParams) return;
@@ -757,7 +642,6 @@
         onSend={handleSend}
         messages={sortedMessages}
         isTyping={isTyping}
-        stats={{ sessionSeconds, messageCount }}
       />
     </div>
   );

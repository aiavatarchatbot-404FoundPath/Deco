"use client";

import React, { useState } from 'react';
<<<<<<< HEAD
import { Button } from '../components/ui/button';
import { Card, CardContent } from '../components/ui/card';
import { Badge } from '../components/ui/badge';
import { useRouter } from 'next/navigation';
import Navbar from '../components/Navbar'; 
import { 
  Shield, 
  Heart, 
  Users, 
  Settings,
  Sparkles,
  MessageCircle,
  MessageSquare,
  Crown,
  Zap
} from 'lucide-react';

interface MoodData {
  feeling: string;
  intensity: number;
  reason?: string;
  support?: string;
  timestamp: Date;
}

interface User {
  username: string;
  currentAvatar?: {
    name: string;
    type: string;
  };
}
=======
import Home from "components/Home";
import ProfileScreen from "components/ProfileScreen";
import SettingsScreen from "components/SettingsScreen"; // ✅ new import

type Screen = 'welcome' | 'profile' | 'settings';
>>>>>>> 66a0395b

export default function HomePage() {
  const router = useRouter();
  const [hoveredCard, setHoveredCard] = useState<string | null>(null);
  const [chatMode, setChatMode] = useState<'avatar' | 'standard'>('avatar');
  const [isLoggedIn, setIsLoggedIn] = useState(false);
  const [user, setUser] = useState<User | null>(null);
  const [currentMood, setCurrentMood] = useState<MoodData | null>(null);

<<<<<<< HEAD
  const handleNavigateToProfile = () => {
    router.push('/profile');
  };

=======
>>>>>>> 66a0395b
  const handleNavigateToChat = () => {
    if (chatMode === 'avatar') {
    router.push('/chat/avatar');
  } else {
    router.push('/chat/simple');
  }
  };

  const handleChatModeChange = (mode: 'avatar' | 'standard') => {
    setChatMode(mode);
  };

<<<<<<< HEAD
  // Navigation handler for the Navbar component
  const handleNavigation = (screen: string) => {
    switch (screen) {
      case 'welcome':
        // Already on home page, could scroll to top or refresh
        window.scrollTo({ top: 0, behavior: 'smooth' });
        break;
      case 'settings':
        // Navigate to settings page (adjust path as needed)
        router.push('/settings');
        break;
      default:
        console.log(`Navigate to: ${screen}`);
    }
  };

  return (
    <div className="min-h-screen bg-gradient-to-br from-purple-100 via-pink-50 to-blue-100">
      {/* Use Navbar Component with correct props */}
      <Navbar 
        onNavigate={handleNavigation}
        isLoggedIn={isLoggedIn}
      />
      
      <div className="max-w-6xl mx-auto px-4 py-8 sm:px-6 lg:px-8">
        
        {/* User Welcome (if logged in) */}
        {isLoggedIn && user && (
          <div className="mb-8">
            <Card className="border-2 border-teal-200 bg-gradient-to-r from-white to-teal-50">
              <CardContent className="p-6">
                <div className="flex items-center justify-between">
                  <div className="flex items-center space-x-3">
                    <div className="w-12 h-12 bg-teal-500 rounded-full flex items-center justify-center">
                      <span className="text-white font-semibold">{user.username.charAt(0)}</span>
                    </div>
                    <div>
                      <h3 className="font-semibold">Welcome back, {user.username}!</h3>
                      <div className="flex items-center space-x-4 text-sm text-gray-600">
                        <span>Ready to continue your journey</span>
                        {currentMood && (
                          <Badge className="bg-teal-50 text-teal-700 border-teal-200">
                            Currently feeling {currentMood.feeling.toLowerCase()}
                          </Badge>
                        )}
                      </div>
                    </div>
                  </div>
                </div>
              </CardContent>
            </Card>
          </div>
        )}

        {/* Safe Space Badge */}
        <div className="text-center mb-8">
          <div className="inline-flex items-center space-x-2 bg-teal-100 px-4 py-2 rounded-full mb-6">
            <Shield className="h-4 w-4 text-teal-600" />
            <span className="text-sm font-medium text-teal-800">
              Safe & Confidential Space
            </span>
          </div>
        </div>

        {/* Hero Section */}
        <div className="text-center mb-12">
          <div className="space-y-6 mb-10">
            <h1 className="text-5xl md:text-6xl lg:text-7xl font-bold text-gray-900 leading-tight">
              Meet your
              <br />
              <span className="bg-gradient-to-r from-blue-600 via-purple-600 to-pink-500 bg-clip-text text-transparent">
                Avatar Companion
              </span>
              <span className="text-6xl">✨</span>
            </h1>
            
            <p className="text-lg text-gray-600 max-w-2xl mx-auto leading-relaxed">
              A supportive AI companion designed to listen, understand, and help you 
              navigate challenges. Safe, welcoming, and just for you!
            </p>
          </div>

          {/* Trust Indicators */}
          <div className="flex flex-wrap justify-center gap-4 mb-10">
            <Badge className="px-4 py-2 text-sm bg-yellow-100 text-yellow-800 border-yellow-200">
              Private & Secure
            </Badge>
            <Badge className="px-4 py-2 text-sm bg-green-100 text-green-800 border-green-200">
              Trauma-informed
            </Badge>
            <Badge className="px-4 py-2 text-sm bg-blue-100 text-blue-800 border-blue-200">
              Youth-Focused
            </Badge>
          </div>

          {/* Primary CTA */}
          <div className="mb-12">
            <Button
              onClick={handleNavigateToChat}
              size="lg"
              className="h-16 px-12 text-xl bg-teal-500 hover:bg-teal-600 text-white border-0 rounded-full shadow-lg hover:shadow-xl transition-all duration-300"
            >
              <Sparkles className="h-7 w-7 mr-3" />
              Start Chat Anonymously
            </Button>
            <div className="mt-6 space-y-2">
              <p className="text-sm text-gray-600">
                No registration required • Completely private • Start immediately
              </p>
              {!currentMood && (
                <p className="text-sm text-teal-600 font-medium">
                  We'll ask how you're feeling first to provide better support
                </p>
              )}
            </div>
          </div>
        </div>

        {/* Chat Mode Selection */}
        <div className="max-w-4xl mx-auto mb-16">
          <h2 className="text-2xl font-semibold text-center mb-8 text-gray-900">
            Choose Your Chat Experience
          </h2>
          
          <div className="grid md:grid-cols-2 gap-8">
            {/* Avatar Chat Mode Card */}
            <Card 
              className={`border-2 transition-all duration-300 cursor-pointer ${
                chatMode === 'avatar' 
                  ? 'border-teal-400 bg-gradient-to-br from-teal-50 to-purple-50 shadow-lg' 
                  : 'border-gray-100 hover:border-teal-200'
              } ${hoveredCard === 'avatar' ? 'transform scale-105' : ''} bg-white`}
              onClick={() => handleChatModeChange('avatar')}
              onMouseEnter={() => setHoveredCard('avatar')}
              onMouseLeave={() => setHoveredCard(null)}
            >
              <CardContent className="p-8">
                <div className="text-center">
                  <div className="w-20 h-20 mx-auto mb-6 bg-teal-100 rounded-full flex items-center justify-center">
                    <span className="text-3xl">🎭</span>
                  </div>
                  
                  <h3 className="text-xl font-semibold mb-3 text-gray-900">
                    Avatar Chat Mode
                  </h3>
                  
                  <p className="text-gray-600 mb-6 leading-relaxed text-sm">
                    Create your own avatar and chat with Adam in a visual, face-to-face environment. 
                    More engaging and personalized!
                  </p>
                  
                  <div className="space-y-3 mb-6 text-sm">
                    <div className="flex items-center justify-start space-x-2">
                      <span className="text-yellow-500">✨</span>
                      <span>Visual avatar interaction</span>
                    </div>
                    <div className="flex items-center justify-start space-x-2">
                      <span className="text-orange-500">🧡</span>
                      <span>Personalized companion</span>
                    </div>
                    <div className="flex items-center justify-start space-x-2">
                      <span className="text-blue-500">⚡</span>
                      <span>No downloads needed</span>
                    </div>
                  </div>

                  {isLoggedIn && user?.currentAvatar && user.currentAvatar.type !== 'default' ? (
                    <div className="bg-green-50 border border-green-200 rounded-lg p-4 mb-4">
                      <div className="flex items-center justify-center space-x-2 mb-2">
                        <Crown className="h-4 w-4 text-yellow-600" />
                        <span className="font-medium text-green-800 text-sm">
                          Your Avatar Ready!
                        </span>
                      </div>
                      <p className="text-xs text-green-700">
                        <strong>{user.currentAvatar.name}</strong> is waiting to chat
                      </p>
                    </div>
                  ) : (
                    <div className="bg-blue-50 border border-blue-200 rounded-lg p-4 mb-4">
                      <div className="flex items-center justify-center space-x-2 mb-2">
                        <Zap className="h-4 w-4 text-blue-500" />
                        <span className="font-medium text-blue-800 text-sm">
                          Quick Start Available!
                        </span>
                      </div>
                      <p className="text-xs text-blue-700">
                        Start immediately with a default avatar, or customize later
                      </p>
                    </div>
                  )}

                  <div className="space-y-2">
                    <Button
                      onClick={(e) => {
                        e.stopPropagation();
                        handleChatModeChange('avatar');
                        handleNavigateToChat();
                      }}
                      className="w-full bg-teal-500 hover:bg-teal-600 text-white"
                    >
                      <MessageCircle className="h-4 w-4 mr-2" />
                      Start Avatar Chat
                    </Button>
                    
                    <Button
                      variant="outline"
                      size="sm"
                      className="w-full text-xs border-orange-200 text-orange-600 hover:bg-orange-50"
                    >
                      Customize Avatar First
                    </Button>
                    
                    {!isLoggedIn && (
                      <Button
                        variant="ghost"
                        size="sm"
                        className="w-full text-xs text-gray-500 hover:bg-gray-50"
                      >
                        Login to Save Avatars
                      </Button>
                    )}
                  </div>
                </div>
              </CardContent>
            </Card>

            {/* Simple Chat Mode Card */}
            <Card 
              className={`border-2 transition-all duration-300 cursor-pointer ${
                chatMode === 'standard' 
                  ? 'border-blue-400 bg-gradient-to-br from-blue-50 to-purple-50 shadow-lg' 
                  : 'border-gray-100 hover:border-blue-200'
              } ${hoveredCard === 'standard' ? 'transform scale-105' : ''} bg-white`}
              onClick={() => handleChatModeChange('standard')}
              onMouseEnter={() => setHoveredCard('standard')}
              onMouseLeave={() => setHoveredCard(null)}
            >
              <CardContent className="p-8">
                <div className="text-center">
                  <div className="w-20 h-20 mx-auto mb-6 bg-blue-100 rounded-full flex items-center justify-center">
                    <span className="text-3xl">💬</span>
                  </div>
                  
                  <h3 className="text-xl font-semibold mb-3 text-gray-900">
                    Simple Chat Mode
                  </h3>
                  
                  <p className="text-gray-600 mb-6 leading-relaxed text-sm">
                    Enjoy a distraction-free chat experience built for focus. Clean design, effortless flow, better conversations
                  </p>
                  
                  <div className="space-y-3 mb-6 text-sm">
                    <div className="flex items-center justify-start space-x-2">
                      <span className="text-yellow-500">✨</span>
                      <span>Clean, minimal interface</span>
                    </div>
                    <div className="flex items-center justify-start space-x-2">
                      <span className="text-yellow-500">⚡</span>
                      <span>Fast and lightweight</span>
                    </div>
                    <div className="flex items-center justify-start space-x-2">
                      <span className="text-yellow-500">🤖</span>
                      <span>Same supportive Adam</span>
                    </div>
                  </div>

                  <div className="bg-purple-50 border border-purple-200 rounded-lg p-4 mb-4">
                    <div className="flex items-center justify-center space-x-2 mb-2">
                      <Sparkles className="h-4 w-4 text-purple-500" />
                      <span className="font-medium text-purple-800 text-sm">
                        Instant Access!
                      </span>
                    </div>
                    <p className="text-xs text-purple-700">
                      Start chatting instantly - no setup needed
                    </p>
                  </div>

                  <Button
                    onClick={(e) => {
                      e.stopPropagation();
                      handleChatModeChange('standard');
                      handleNavigateToChat();
                    }}
                    className="w-full bg-gradient-to-r from-blue-500 to-purple-500 text-white"
                  >
                    <MessageSquare className="h-4 w-4 mr-2" />
                    Start Text Chat
                  </Button>
                </div>
              </CardContent>
            </Card>
          </div>
        </div>

        {/* Privacy Reminder */}
        <div className="max-w-2xl mx-auto mb-16">
          <Card className="bg-gradient-to-r from-purple-50 to-pink-50 border-purple-200">
            <CardContent className="p-6 text-center">
              <div className="flex items-center justify-center space-x-2 mb-3">
                <Shield className="h-5 w-5 text-purple-600" />
                <h3 className="font-medium text-purple-800">
                  You're Always Anonymous by Default
                </h3>
              </div>
              <p className="text-sm text-purple-700 leading-relaxed">
                Your privacy is our top priority. Every conversation is completely anonymous and secure. 
                You control what you share, always.
              </p>
            </CardContent>
          </Card>
        </div>

        {/* Features Section */}
        <div className="mb-16">
          <h2 className="text-3xl font-semibold text-center mb-12 text-gray-900">
            Why Avatar Companion?
          </h2>
          
          <div className="grid md:grid-cols-3 gap-8">
            <div className="text-center">
              <div className="w-20 h-20 mx-auto mb-6 bg-teal-100 rounded-full flex items-center justify-center shadow-lg">
                <Shield className="h-10 w-10 text-teal-600" />
              </div>
              <h3 className="text-xl font-semibold mb-3 text-gray-900">
                Completely Safe
              </h3>
              <p className="text-gray-600 text-sm leading-relaxed">
                Your conversations are private and secure. You control what you share, always.
              </p>
            </div>

            <div className="text-center">
              <div className="w-20 h-20 mx-auto mb-6 bg-purple-100 rounded-full flex items-center justify-center shadow-lg">
                <Heart className="h-10 w-10 text-purple-600" />
              </div>
              <h3 className="text-xl font-semibold mb-3 text-gray-900">
                Understanding
              </h3>
              <p className="text-gray-600 text-sm leading-relaxed">
                Designed with trauma-informed principles for gentle, supportive interactions.
              </p>
            </div>

            <div className="text-center">
              <div className="w-20 h-20 mx-auto mb-6 bg-yellow-100 rounded-full flex items-center justify-center shadow-lg">
                <Users className="h-10 w-10 text-yellow-600" />
              </div>
              <h3 className="text-xl font-semibold mb-3 text-gray-900">
                Just for You
              </h3>
              <p className="text-gray-600 text-sm leading-relaxed">
                Built specifically for young people, understanding your unique experiences.
              </p>
            </div>
          </div>
        </div>

        {/* Bottom Actions */}
        <div className="text-center">
          <p className="text-gray-600 mb-6">
            Want to review preferences or learn more?
          </p>
          <div className="flex flex-wrap justify-center gap-4">
            <Button
              variant="outline"
              className="border-gray-200 text-gray-600 hover:bg-gray-50"
              onClick={() => handleNavigation('settings')}
            >
              <Settings className="h-4 w-4 mr-2" />
              Preferences
            </Button>
            <Button
              onClick={handleNavigateToProfile}
              variant="default"
              className="trauma-safe gentle-focus"
            >
              👤 View Profile
            </Button>
            
            {!isLoggedIn && (
              <Button
                variant="default"
                className="bg-gray-800 text-white hover:bg-gray-900"
              >
                Create Account (Optional)
              </Button>
            )}
          </div>
        </div>
      </div>
    </div>
  );
}
=======
  const handleLogout = () => {
    setIsLoggedIn(false);
    setUser(undefined);
    console.log("User logged out");
  };

  return (
    <>
      {currentScreen === "welcome" && (
        <Home
          onNavigate={setCurrentScreen}
          onNavigateToChat={handleNavigateToChat}
          chatMode={chatMode}
          onChatModeChange={handleChatModeChange}
          user={user}
          isLoggedIn={isLoggedIn}
          onLogout={handleLogout}
        />
      )}

      {currentScreen === "profile" && (
        <ProfileScreen
          onNavigate={setCurrentScreen}
          user={user ?? { id: "1", username: "GuestUser" }}
        />
      )}

      {currentScreen === "settings" && (
        <SettingsScreen
          onNavigate={setCurrentScreen}
          user={user}
        />
      )}
    </>
  );
}
  
  // return (
  //   <div className="font-sans grid grid-rows-[20px_1fr_20px] items-center justify-items-center min-h-screen p-8 pb-20 gap-16 sm:p-20">
  //     <main className="flex flex-col gap-[32px] row-start-2 items-center sm:items-start">
  //       <Image
  //         className="dark:invert"
  //         src="/next.svg"
  //         alt="Next.js logo"
  //         width={180}
  //         height={38}
  //         priority
  //       />
  //       <ol className="font-mono list-inside list-decimal text-sm/6 text-center sm:text-left">
  //         <li className="mb-2 tracking-[-.01em]">
  //           Get started by editing{" "}
  //           <code className="bg-black/[.05] dark:bg-white/[.06] font-mono font-semibold px-1 py-0.5 rounded">
  //             app/page.tsx
  //           </code>
  //           .
  //         </li>
  //         <li className="tracking-[-.01em]">
  //           Save and see your changes instantly.
  //         </li>
  //       </ol>

  //       <div className="flex gap-4 items-center flex-col sm:flex-row">
  //         <a
  //           className="rounded-full border border-solid border-transparent transition-colors flex items-center justify-center bg-foreground text-background gap-2 hover:bg-[#383838] dark:hover:bg-[#ccc] font-medium text-sm sm:text-base h-10 sm:h-12 px-4 sm:px-5 sm:w-auto"
  //           href="https://vercel.com/new?utm_source=create-next-app&utm_medium=appdir-template-tw&utm_campaign=create-next-app"
  //           target="_blank"
  //           rel="noopener noreferrer"
  //         >
  //           <Image
  //             className="dark:invert"
  //             src="/vercel.svg"
  //             alt="Vercel logomark"
  //             width={20}
  //             height={20}
  //           />
  //           Deploy now
  //         </a>
  //         <a
  //           className="rounded-full border border-solid border-black/[.08] dark:border-white/[.145] transition-colors flex items-center justify-center hover:bg-[#f2f2f2] dark:hover:bg-[#1a1a1a] hover:border-transparent font-medium text-sm sm:text-base h-10 sm:h-12 px-4 sm:px-5 w-full sm:w-auto md:w-[158px]"
  //           href="https://nextjs.org/docs?utm_source=create-next-app&utm_medium=appdir-template-tw&utm_campaign=create-next-app"
  //           target="_blank"
  //           rel="noopener noreferrer"
  //         >
  //           Read our docs
  //         </a>
  //       </div>
  //     </main>
  //     <footer className="row-start-3 flex gap-[24px] flex-wrap items-center justify-center">
  //       <a
  //         className="flex items-center gap-2 hover:underline hover:underline-offset-4"
  //         href="https://nextjs.org/learn?utm_source=create-next-app&utm_medium=appdir-template-tw&utm_campaign=create-next-app"
  //         target="_blank"
  //         rel="noopener noreferrer"
  //       >
  //         <Image
  //           aria-hidden
  //           src="/file.svg"
  //           alt="File icon"
  //           width={16}
  //           height={16}
  //         />
  //         Learn
  //       </a>
  //       <a
  //         className="flex items-center gap-2 hover:underline hover:underline-offset-4"
  //         href="https://vercel.com/templates?framework=next.js&utm_source=create-next-app&utm_medium=appdir-template-tw&utm_campaign=create-next-app"
  //         target="_blank"
  //         rel="noopener noreferrer"
  //       >
  //         <Image
  //           aria-hidden
  //           src="/window.svg"
  //           alt="Window icon"
  //           width={16}
  //           height={16}
  //         />
  //         Examples
  //       </a>
  //       <a
  //         className="flex items-center gap-2 hover:underline hover:underline-offset-4"
  //         href="https://nextjs.org?utm_source=create-next-app&utm_medium=appdir-template-tw&utm_campaign=create-next-app"
  //         target="_blank"
  //         rel="noopener noreferrer"
  //       >
  //         <Image
  //           aria-hidden
  //           src="/globe.svg"
  //           alt="Globe icon"
  //           width={16}
  //           height={16}
  //         />
  //         Go to nextjs.org →
  //       </a>
  //     </footer>
  //   </div>
  // );
>>>>>>> 66a0395b
<|MERGE_RESOLUTION|>--- conflicted
+++ resolved
@@ -1,12 +1,13 @@
 "use client";
 
-import React, { useState } from 'react';
-<<<<<<< HEAD
+import React, { useEffect, useState } from 'react';
 import { Button } from '../components/ui/button';
 import { Card, CardContent } from '../components/ui/card';
 import { Badge } from '../components/ui/badge';
 import { useRouter } from 'next/navigation';
 import Navbar from '../components/Navbar'; 
+import MoodCheckIn from '../components/MoodCheckIn';
+
 import { 
   Shield, 
   Heart, 
@@ -24,6 +25,9 @@
   intensity: number;
   reason?: string;
   support?: string;
+}
+
+interface StoredMoodData extends MoodData {
   timestamp: Date;
 }
 
@@ -34,13 +38,6 @@
     type: string;
   };
 }
-=======
-import Home from "components/Home";
-import ProfileScreen from "components/ProfileScreen";
-import SettingsScreen from "components/SettingsScreen"; // ✅ new import
-
-type Screen = 'welcome' | 'profile' | 'settings';
->>>>>>> 66a0395b
 
 export default function HomePage() {
   const router = useRouter();
@@ -48,43 +45,87 @@
   const [chatMode, setChatMode] = useState<'avatar' | 'standard'>('avatar');
   const [isLoggedIn, setIsLoggedIn] = useState(false);
   const [user, setUser] = useState<User | null>(null);
-  const [currentMood, setCurrentMood] = useState<MoodData | null>(null);
-
-<<<<<<< HEAD
+  const [currentMood, setCurrentMood] = useState<StoredMoodData | null>(null);
+  const [showMoodCheckIn, setShowMoodCheckIn] = useState(false);
+
   const handleNavigateToProfile = () => {
     router.push('/profile');
   };
 
-=======
->>>>>>> 66a0395b
   const handleNavigateToChat = () => {
-    if (chatMode === 'avatar') {
-    router.push('/chat/avatar');
-  } else {
-    router.push('/chat/simple');
-  }
+    // Always show mood check-in when starting a new chat session
+    setShowMoodCheckIn(true);
   };
 
   const handleChatModeChange = (mode: 'avatar' | 'standard') => {
     setChatMode(mode);
   };
 
-<<<<<<< HEAD
   // Navigation handler for the Navbar component
   const handleNavigation = (screen: string) => {
     switch (screen) {
       case 'welcome':
+      case '/':
+      case 'home':
         // Already on home page, could scroll to top or refresh
         window.scrollTo({ top: 0, behavior: 'smooth' });
         break;
       case 'settings':
-        // Navigate to settings page (adjust path as needed)
+        // Navigate to settings page
         router.push('/settings');
         break;
       default:
         console.log(`Navigate to: ${screen}`);
     }
   };
+
+  const handleMoodSubmit = (moodData: MoodData) => {
+    const moodWithTimestamp: StoredMoodData = {
+      ...moodData,
+      timestamp: new Date()
+    };
+    
+    setCurrentMood(moodWithTimestamp);
+    localStorage.setItem('avatarCompanion_mood', JSON.stringify(moodWithTimestamp));
+    setShowMoodCheckIn(false);
+    
+    // Now navigate to chat
+    if (chatMode === 'avatar') {
+      router.push('/chat/avatar');
+    } else {
+      router.push('/chat/simple');
+    }
+  };
+
+  const handleMoodSkip = () => {
+    setShowMoodCheckIn(false);
+    
+    // Navigate to chat without mood data
+    if (chatMode === 'avatar') {
+      router.push('/chat/avatar');
+    } else {
+      router.push('/chat/simple');
+    }
+  };
+
+  // Load saved mood data on mount
+  useEffect(() => {
+    const savedMood = localStorage.getItem('avatarCompanion_mood');
+    if (savedMood) {
+      try {
+        const moodData = JSON.parse(savedMood);
+        // Check if mood data is recent (within 4 hours)
+        if (new Date().getTime() - new Date(moodData.timestamp).getTime() < 4 * 60 * 60 * 1000) {
+          setCurrentMood(moodData);
+        } else {
+          localStorage.removeItem('avatarCompanion_mood');
+        }
+      } catch (error) {
+        console.error('Error loading mood data:', error);
+        localStorage.removeItem('avatarCompanion_mood');
+      }
+    }
+  }, []);
 
   return (
     <div className="min-h-screen bg-gradient-to-br from-purple-100 via-pink-50 to-blue-100">
@@ -93,6 +134,14 @@
         onNavigate={handleNavigation}
         isLoggedIn={isLoggedIn}
       />
+
+      {/* Mood Check-In Modal */}
+      {showMoodCheckIn && (
+        <MoodCheckIn
+          onComplete={handleMoodSubmit}
+          onSkip={handleMoodSkip}
+        />
+      )}
       
       <div className="max-w-6xl mx-auto px-4 py-8 sm:px-6 lg:px-8">
         
@@ -429,6 +478,7 @@
           </div>
         </div>
 
+
         {/* Bottom Actions */}
         <div className="text-center">
           <p className="text-gray-600 mb-6">
@@ -464,142 +514,5 @@
       </div>
     </div>
   );
-}
-=======
-  const handleLogout = () => {
-    setIsLoggedIn(false);
-    setUser(undefined);
-    console.log("User logged out");
-  };
-
-  return (
-    <>
-      {currentScreen === "welcome" && (
-        <Home
-          onNavigate={setCurrentScreen}
-          onNavigateToChat={handleNavigateToChat}
-          chatMode={chatMode}
-          onChatModeChange={handleChatModeChange}
-          user={user}
-          isLoggedIn={isLoggedIn}
-          onLogout={handleLogout}
-        />
-      )}
-
-      {currentScreen === "profile" && (
-        <ProfileScreen
-          onNavigate={setCurrentScreen}
-          user={user ?? { id: "1", username: "GuestUser" }}
-        />
-      )}
-
-      {currentScreen === "settings" && (
-        <SettingsScreen
-          onNavigate={setCurrentScreen}
-          user={user}
-        />
-      )}
-    </>
-  );
-}
-  
-  // return (
-  //   <div className="font-sans grid grid-rows-[20px_1fr_20px] items-center justify-items-center min-h-screen p-8 pb-20 gap-16 sm:p-20">
-  //     <main className="flex flex-col gap-[32px] row-start-2 items-center sm:items-start">
-  //       <Image
-  //         className="dark:invert"
-  //         src="/next.svg"
-  //         alt="Next.js logo"
-  //         width={180}
-  //         height={38}
-  //         priority
-  //       />
-  //       <ol className="font-mono list-inside list-decimal text-sm/6 text-center sm:text-left">
-  //         <li className="mb-2 tracking-[-.01em]">
-  //           Get started by editing{" "}
-  //           <code className="bg-black/[.05] dark:bg-white/[.06] font-mono font-semibold px-1 py-0.5 rounded">
-  //             app/page.tsx
-  //           </code>
-  //           .
-  //         </li>
-  //         <li className="tracking-[-.01em]">
-  //           Save and see your changes instantly.
-  //         </li>
-  //       </ol>
-
-  //       <div className="flex gap-4 items-center flex-col sm:flex-row">
-  //         <a
-  //           className="rounded-full border border-solid border-transparent transition-colors flex items-center justify-center bg-foreground text-background gap-2 hover:bg-[#383838] dark:hover:bg-[#ccc] font-medium text-sm sm:text-base h-10 sm:h-12 px-4 sm:px-5 sm:w-auto"
-  //           href="https://vercel.com/new?utm_source=create-next-app&utm_medium=appdir-template-tw&utm_campaign=create-next-app"
-  //           target="_blank"
-  //           rel="noopener noreferrer"
-  //         >
-  //           <Image
-  //             className="dark:invert"
-  //             src="/vercel.svg"
-  //             alt="Vercel logomark"
-  //             width={20}
-  //             height={20}
-  //           />
-  //           Deploy now
-  //         </a>
-  //         <a
-  //           className="rounded-full border border-solid border-black/[.08] dark:border-white/[.145] transition-colors flex items-center justify-center hover:bg-[#f2f2f2] dark:hover:bg-[#1a1a1a] hover:border-transparent font-medium text-sm sm:text-base h-10 sm:h-12 px-4 sm:px-5 w-full sm:w-auto md:w-[158px]"
-  //           href="https://nextjs.org/docs?utm_source=create-next-app&utm_medium=appdir-template-tw&utm_campaign=create-next-app"
-  //           target="_blank"
-  //           rel="noopener noreferrer"
-  //         >
-  //           Read our docs
-  //         </a>
-  //       </div>
-  //     </main>
-  //     <footer className="row-start-3 flex gap-[24px] flex-wrap items-center justify-center">
-  //       <a
-  //         className="flex items-center gap-2 hover:underline hover:underline-offset-4"
-  //         href="https://nextjs.org/learn?utm_source=create-next-app&utm_medium=appdir-template-tw&utm_campaign=create-next-app"
-  //         target="_blank"
-  //         rel="noopener noreferrer"
-  //       >
-  //         <Image
-  //           aria-hidden
-  //           src="/file.svg"
-  //           alt="File icon"
-  //           width={16}
-  //           height={16}
-  //         />
-  //         Learn
-  //       </a>
-  //       <a
-  //         className="flex items-center gap-2 hover:underline hover:underline-offset-4"
-  //         href="https://vercel.com/templates?framework=next.js&utm_source=create-next-app&utm_medium=appdir-template-tw&utm_campaign=create-next-app"
-  //         target="_blank"
-  //         rel="noopener noreferrer"
-  //       >
-  //         <Image
-  //           aria-hidden
-  //           src="/window.svg"
-  //           alt="Window icon"
-  //           width={16}
-  //           height={16}
-  //         />
-  //         Examples
-  //       </a>
-  //       <a
-  //         className="flex items-center gap-2 hover:underline hover:underline-offset-4"
-  //         href="https://nextjs.org?utm_source=create-next-app&utm_medium=appdir-template-tw&utm_campaign=create-next-app"
-  //         target="_blank"
-  //         rel="noopener noreferrer"
-  //       >
-  //         <Image
-  //           aria-hidden
-  //           src="/globe.svg"
-  //           alt="Globe icon"
-  //           width={16}
-  //           height={16}
-  //         />
-  //         Go to nextjs.org →
-  //       </a>
-  //     </footer>
-  //   </div>
-  // );
->>>>>>> 66a0395b
+
+}
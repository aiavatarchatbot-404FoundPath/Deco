import React, { useState, useCallback, useEffect } from 'react';
import { ArrowRight, User, RefreshCw, Sparkles, CheckCircle2, MessageSquare, ListChecks, HeartHandshake } from 'lucide-react';
import { Button } from './ui/button';
import { Input } from './ui/input';
import { toast } from 'sonner';
import { supabase } from '@/lib/supabaseClient';
import type { Persona } from '@/lib/personas';

interface AvatarBuilderScreenProps {
  onNavigate: (screen: string) => void;
  onNavigateToChat: () => void;
  user?: any;
  onSaveAvatar: (avatar: any) => void;
  onSelectCompanion: (companion: 'ADAM' | 'EVE') => void;
  isLoggedIn?: boolean;
  navigationLoading?: boolean;
  saveLoading?: boolean;

  // NEW (optional) – if parent passes these, we’ll use them; else we fall back to local state
  personaChoice?: Persona;                            // 'adam' | 'eve' | 'custom' | 'neutral'
  setPersonaChoice?: (p: Persona) => void;
  customStyleText?: string;
  setCustomStyleText?: (s: string) => void;
  onApplyTone?: () => void | Promise<void>;
  applyToneLoading?: boolean;
}


// Convert a Ready Player Me URL (.glb) into a displayable PNG
function toThumbnail(url?: string | null): string | null {
  if (!url) return null;
  if (url.endsWith(".png")) return url;
  if (url.endsWith(".glb")) return url.replace(".glb", ".png");

  // extract avatar using png
  try {
    const last = url.split("/").pop() || "";
    const id = last.replace(".glb", "");
    if (id && id.length > 10) {
      return `https://api.readyplayer.me/v1/avatars/${id}.png`;
    }
  } catch {}
  return null;
}

// Ready Player Me avatar URLs
const readyPlayerMeAvatars = {
  adam: "https://models.readyplayer.me/68be69db5dc0cec769cfae75.glb",
  eve: "https://models.readyplayer.me/68be6a2ac036016545747aa9.glb"
};

function extractAvatarId(url?: string | null): string | null {
  if (!url) return null;
  try {
    const clean = url.split('?')[0];
    const segments = clean.split('/').filter(Boolean);
    const last = segments.pop();
    if (!last) return null;
    return last.replace('.glb', '');
  } catch {
    return null;
  }
}


export default function AvatarBuilderScreen({
  onNavigate,
  onNavigateToChat,
  user,
  onSaveAvatar,
  onSelectCompanion,
  isLoggedIn = false,
  navigationLoading = false,
  saveLoading = false,

  // NEW (optional)
  personaChoice,
  setPersonaChoice,
  customStyleText,
  setCustomStyleText,
  onApplyTone,
  applyToneLoading = false,
}: AvatarBuilderScreenProps) {
  const [selectedAvatar, setSelectedAvatar] = useState<string>('ready-adam');
  const [isCreatingAvatar, setIsCreatingAvatar] = useState(false);
  const [isLoading, setIsLoading] = useState(false);
  const [creatorSrc, setCreatorSrc] = useState<string>('https://readyplayer.me/avatar?frameApi');

  // Local fallbacks if parent didn’t pass tone props
  const [personaLocal, setPersonaLocal] = useState<Persona>('adam');
  const [customStyleLocal, setCustomStyleLocal] = useState<string>('');

  // Which “source of truth” should we use?
  const persona = (personaChoice ?? personaLocal);
  const setPersona = (p: Persona) => (setPersonaChoice ? setPersonaChoice(p) : setPersonaLocal(p));
  const customText = (customStyleText ?? customStyleLocal);
  const setCustomText = (s: string) => (setCustomStyleText ? setCustomStyleText(s) : setCustomStyleLocal(s));

  const handleAvatarSelect = useCallback((avatarId: string) => {
    setSelectedAvatar(avatarId);
    if (avatarId === 'eve' || avatarId === 'ready-eve') {
      onSelectCompanion('EVE');
      if (persona !== 'custom') setPersona('eve');
      if (customText) setCustomText('');
    } else if (avatarId === 'ready-adam' || avatarId === 'adam') {
      onSelectCompanion('ADAM');
      if (persona !== 'custom') setPersona('adam');
      if (customText) setCustomText('');
    }
  }, [onSelectCompanion, persona, customText]);
  

  const openCreator = useCallback(() => {
    const existingId = extractAvatarId(user?.rpm_user_url);
    if (existingId) {
      setCreatorSrc(`https://readyplayer.me/avatar?frameApi&avatarId=${encodeURIComponent(existingId)}`);
    } else {
      setCreatorSrc('https://readyplayer.me/avatar?frameApi');
    }
    setIsCreatingAvatar(true);
    setIsLoading(true);
  }, [user?.rpm_user_url]);

  // Set a default companion on initial render
  useEffect(() => {
    if (readyPlayerMeAvatars.adam) {
      handleAvatarSelect('ready-adam');
    }
    // eslint-disable-next-line react-hooks/exhaustive-deps
  }, []);

  useEffect(() => {
    const existingId = extractAvatarId(user?.rpm_user_url);
    if (existingId) {
      setCreatorSrc(`https://readyplayer.me/avatar?frameApi&avatarId=${encodeURIComponent(existingId)}`);
    }
  }, [user?.rpm_user_url]);

  const handleCreateAvatar = () => {
    openCreator();
  };

  const saveAvatarToDB = useCallback(async (url: string) => {
    const { data: auth } = await supabase.auth.getUser();
    const u = auth?.user;
    if (!u) {
      // For anonymous users, we don't save to DB, but we still want to use the avatar for the session.
      onSaveAvatar({ url });
      return;
    }

    const { error } = await supabase
      .from("profiles")
      .upsert({ id: u.id, rpm_user_url: url }, { onConflict: "id" });

    if (error) {
      console.error("upsert error:", error);
      toast.error("Couldn't save avatar. Try again.");
      return;
    }
    
    onSaveAvatar({ url });
  }, [onSaveAvatar]);
  

  const handleReadyPlayerMeMessage = useCallback((event: MessageEvent) => {
    let avatarUrl: string | null = null;
    if (!event?.data) return;

    if (event.data.eventName && (event.data.eventName.includes("error") || event.data.type === "error")) {
      return;
    }

    if (event.data.eventName === "v1.avatar.exported" && event.data.url) {
      avatarUrl = event.data.url;
    } else if (event.data.url && typeof event.data.url === "string") {
      avatarUrl = event.data.url;
    } else if (event.data.avatar?.url) {
      avatarUrl = event.data.avatar.url;
    } else if (typeof event.data === "string" && event.data.includes("readyplayer.me")) {
      avatarUrl = event.data;
    }

    if (!avatarUrl) return;

    void saveAvatarToDB(avatarUrl);

    const updatedId = extractAvatarId(avatarUrl);
    if (updatedId) {
      setCreatorSrc(`https://readyplayer.me/avatar?frameApi&avatarId=${encodeURIComponent(updatedId)}`);
    }

    setIsCreatingAvatar(false);
    setIsLoading(false);

    toast.success("🎉 Avatar saved!", {
      description: "It will now appear as your custom avatar.",
    });
  }, [saveAvatarToDB]);

  useEffect(() => {
    window.addEventListener("message", handleReadyPlayerMeMessage);
    return () => window.removeEventListener("message", handleReadyPlayerMeMessage);
  }, [handleReadyPlayerMeMessage]);

  

  if (isCreatingAvatar) {
    return (
      <div className="fixed inset-0 z-50 bg-white">
        {isLoading && (
          <div className="absolute inset-0 bg-background/80 flex items-center justify-center z-10">
            <div className="text-center">
              <RefreshCw className="w-8 h-8 animate-spin mx-auto mb-2 text-primary" />
              <p>Loading ReadyPlayer.me…</p>
            </div>
          </div>
        )}
        <iframe
          src={creatorSrc}
          className="w-full h-full border-0"
          allow="camera *; microphone *"
          onLoad={() => setIsLoading(false)}
          title="ReadyPlayer.me Avatar Creator"
        />
      </div>
    );
  }

  return (
    <div className="min-h-screen bg-gradient-to-br from-purple-100 via-pink-50 to-blue-100 flex flex-col items-center justify-center p-4">
      {/* Main Content */}
      <div className="w-full max-w-4xl text-center space-y-8">
        {/* Header */}
        <div className="space-y-4">
          <h1 className="text-3xl font-bold text-gray-900">
            Choose Your AI Avatar 🤖
          </h1>
          <p className="text-gray-600 max-w-2xl mx-auto">
            Personalize your chat experience by selecting an avatar for your AI assistant using Ready Player Me technology! 🎮✨
          </p>
        </div>

        {/* Avatar Selection Grid */}
        <div className="flex justify-center max-w-2xl mx-auto">
          {/* Custom User Avatar - for creation, not selection */}
          <div
            onClick={handleCreateAvatar}
            className="bg-white rounded-2xl p-8 shadow-lg cursor-pointer transition-all hover:shadow-xl"
          >
            <div className="space-y-4">
              {/* Avatar Image - Show user's custom avatar if available */}
              <div className="w-32 h-32 mx-auto bg-gradient-to-br from-orange-300 to-red-400 rounded-full flex items-center justify-center overflow-hidden">
                {user?.rpm_user_url ? (
                  <img 
                    src={toThumbnail(user.rpm_user_url) || ""} 
                    alt="Your Custom Avatar"
                    className="w-full h-full object-cover rounded-full"
                    onError={(e) => {
                      e.currentTarget.style.display = 'none';
                      const nextElement = e.currentTarget.nextElementSibling as HTMLElement;
                      if (nextElement) {
                        nextElement.style.display = 'flex';
                      }
                    }}
                  />
                ) : null}
                <div className={`w-28 h-28 bg-orange-200 rounded-full flex items-center justify-center ${user?.rpm_user_url ? 'hidden' : ''}`}>
                  <User className="w-16 h-16 text-orange-600" />
                </div>
              </div>
              
              <div>
                <h3 className="text-lg font-semibold text-gray-900">
                  {user?.rpm_user_url ? 'Your Custom Avatar' : 'Create Custom Avatar'}
                </h3>
                <p className="text-xs text-gray-500 mt-1">
                  {user?.rpm_user_url ? 'Ready Player Me Avatar' : 'Click to create with Ready Player Me'}
                </p>
                {!user?.rpm_user_url && (
                  <div className="mt-3">
                    <span className="inline-block px-3 py-1 bg-purple-100 text-purple-700 text-xs rounded-full">
                      ✨ Create Your Own
                    </span>
                  </div>
                )}
                {isLoggedIn && user?.rpm_user_url && (
                  <div className="mt-5">
                    <Button
                      variant="outline"
                      onClick={(e) => {
                        e.stopPropagation();
                        handleCreateAvatar();
                      }}
                      disabled={navigationLoading || saveLoading}
                      className="w-full border-purple-200 text-purple-600 hover:bg-purple-50 disabled:opacity-50 disabled:cursor-not-allowed"
                    >
                      {saveLoading ? (
                        <>
                          <RefreshCw className="animate-spin mr-2 h-4 w-4" />
                          Loading...
                        </>
                      ) : (
                        "Change Avatar"
                      )}
                    </Button>
                  </div>
                )}
              </div>
            </div>
          </div>

        </div>

        {/* Ready-Made Avatars Section */}
        <div className="space-y-6">
          <div className="text-center">
            <h2 className="text-xl font-semibold text-gray-900 mb-2">
              Select Your AI Companion
            </h2>
            <p className="text-sm text-gray-600">
<<<<<<< HEAD
              Pick your perfect chat companion! Each one has their own unique style of helping you, and they're both incredibly smart and caring.
=======
              Choose who you'd like to chat with. Your selection will appear in the chat. The tone affects <em>how</em> answers read, not the facts.
>>>>>>> cbf51706
            </p>
          </div>
          
          <div className="grid md:grid-cols-2 gap-6 max-w-2xl mx-auto">
            {/* Adam */}
            <div 
              onClick={() => handleAvatarSelect('ready-adam')}
              className={`bg-white rounded-2xl p-6 shadow-lg cursor-pointer transition-all ${
                selectedAvatar === 'ready-adam' 
                  ? 'ring-4 ring-blue-300 shadow-xl' 
                  : 'hover:shadow-xl'
              }`}
            >
              <div className="space-y-3">
                {/* Avatar circle with gradient ring */}
                <div className="w-36 h-36 mx-auto rounded-full p-[3px] bg-gradient-to-br from-blue-300 via-indigo-300 to-purple-300">
                  <div className="w-full h-full rounded-full overflow-hidden bg-gradient-to-br from-indigo-200 to-blue-300 flex items-center justify-center">
                    <img 
                      src={toThumbnail(readyPlayerMeAvatars.adam) || ""}
                      alt="Adam Avatar"
                      className="w-full h-full object-cover rounded-full"
                      onError={(e) => {
                        (e.currentTarget as HTMLImageElement).style.display = 'none';
                        const next = (e.currentTarget.nextElementSibling as HTMLElement);
                        if (next) next.style.display = 'flex';
                      }}
                    />
                    <User className="w-12 h-12 text-blue-700 hidden" />
                  </div>
                </div>
                <div>
                  <h3 className="text-lg font-medium text-gray-900">Adam</h3>
                  <p className="text-xs text-gray-500">Ready Player Me Avatar</p>
<<<<<<< HEAD
                  {/* NEW: RAG tone description */}
                  <p className="mt-2 text-sm text-gray-700">
                    <span className="font-medium">Clear and helpful.</span> Gives you straight answers and practical next steps.
                  </p>
=======
                  {/* Graphic tone summary */}
                  <div className="mt-3 flex flex-wrap gap-2 justify-center">
                    <span className="inline-flex items-center gap-1 px-2.5 py-1 rounded-full bg-blue-50 text-blue-700 text-xs">
                      <Sparkles className="w-3.5 h-3.5" /> Direct Coach
                    </span>
                    <span className="inline-flex items-center gap-1 px-2.5 py-1 rounded-full bg-emerald-50 text-emerald-700 text-xs">
                      <CheckCircle2 className="w-3.5 h-3.5" /> Clear next step
                    </span>
                    <span className="inline-flex items-center gap-1 px-2.5 py-1 rounded-full bg-slate-50 text-slate-700 text-xs">
                      <MessageSquare className="w-3.5 h-3.5" /> Minimal small talk
                    </span>
                    <span className="inline-flex items-center gap-1 px-2.5 py-1 rounded-full bg-violet-50 text-violet-700 text-xs">
                      <ListChecks className="w-3.5 h-3.5" /> Bullet lists
                    </span>
                  </div>
>>>>>>> cbf51706
                </div>
                {selectedAvatar === 'ready-adam' && (
                  <div className="mt-2">
                    <span className="inline-block px-3 py-1 bg-green-100 text-green-800 text-sm rounded-full">
                      Selected
                    </span>
                  </div>
                )}
              </div>
            </div>

            {/* Eve */}
            <div 
              onClick={() => handleAvatarSelect('ready-eve')}
              className={`bg-white rounded-2xl p-6 shadow-lg cursor-pointer transition-all ${
                selectedAvatar === 'ready-eve' 
                  ? 'ring-4 ring-blue-300 shadow-xl' 
                  : 'hover:shadow-xl'
              }`}
            >
              <div className="space-y-3">
                {/* Avatar circle with gradient ring */}
                <div className="w-36 h-36 mx-auto rounded-full p-[3px] bg-gradient-to-br from-pink-300 via-rose-300 to-purple-300">
                  <div className="w-full h-full rounded-full overflow-hidden bg-gradient-to-br from-pink-200 to-purple-300 flex items-center justify-center">
                    <img 
                      src={toThumbnail(readyPlayerMeAvatars.eve) || ""}
                      alt="Eve Avatar"
                      className="w-full h-full object-cover rounded-full"
                      onError={(e) => {
                        (e.currentTarget as HTMLImageElement).style.display = 'none';
                        const next = (e.currentTarget.nextElementSibling as HTMLElement);
                        if (next) next.style.display = 'block';
                      }}
                    />
                    <User className="w-12 h-12 text-pink-700 hidden" />
                  </div>
                </div>
                <div>
                  <h3 className="text-lg font-medium text-gray-900">Eve</h3>
                  <p className="text-xs text-gray-500">Ready Player Me Avatar</p>
<<<<<<< HEAD
                  {/* NEW: RAG tone description */}
                  <p className="mt-2 text-sm text-gray-700">
                    <span className="font-medium">Warm and gentle.</span> Listens carefully and offers thoughtful, caring support.
                  </p>
=======
                  {/* Graphic tone summary */}
                  <div className="mt-3 flex flex-wrap gap-2 justify-center">
                    <span className="inline-flex items-center gap-1 px-2.5 py-1 rounded-full bg-pink-50 text-pink-700 text-xs">
                      <HeartHandshake className="w-3.5 h-3.5" /> Warm Guide
                    </span>
                    <span className="inline-flex items-center gap-1 px-2.5 py-1 rounded-full bg-violet-50 text-violet-700 text-xs">
                      <MessageSquare className="w-3.5 h-3.5" /> Gentle questions
                    </span>
                    <span className="inline-flex items-center gap-1 px-2.5 py-1 rounded-full bg-emerald-50 text-emerald-700 text-xs">
                      <CheckCircle2 className="w-3.5 h-3.5" /> Supportive
                    </span>
                    <span className="inline-flex items-center gap-1 px-2.5 py-1 rounded-full bg-slate-50 text-slate-700 text-xs">
                      <ListChecks className="w-3.5 h-3.5" /> Next steps
                    </span>
                  </div>
>>>>>>> cbf51706
                </div>
                {selectedAvatar === 'ready-eve' && (
                  <div className="mt-2">
                    <span className="inline-block px-3 py-1 bg-green-100 text-green-800 text-sm rounded-full">
                      Selected
                    </span>
                  </div>
                )}
              </div>
            </div>
          </div>

          {/* NEW: Custom tone box under the cards */}
          <div className="mt-2 max-w-2xl mx-auto rounded-xl border p-4 bg-white/80 text-left">
            <label className="block text-sm font-medium mb-2">
              Prefer a custom tone? <span className="text-gray-500 font-normal">(optional)</span>
              <span className="ml-1 text-gray-400 align-super">*</span>
            </label>
            {/* Quick tone chips for a more visual picker */}
            <div className="flex flex-wrap gap-2 mb-2">
              <button
                type="button"
                onClick={() => { const t = 'warm, empathetic tone with gentle questions'; setCustomText(t); setPersona('custom'); }}
                className="inline-flex items-center gap-1.5 px-3 py-1.5 rounded-full border bg-pink-50 text-pink-700 hover:bg-pink-100"
              >
                <HeartHandshake className="w-3.5 h-3.5" /> Warm
              </button>
              <button
                type="button"
                onClick={() => { const t = 'very clear, easy to understand explanations'; setCustomText(t); setPersona('custom'); }}
                className="inline-flex items-center gap-1.5 px-3 py-1.5 rounded-full border bg-emerald-50 text-emerald-700 hover:bg-emerald-100"
              >
                <CheckCircle2 className="w-3.5 h-3.5" /> Clear
              </button>
              <button
                type="button"
                onClick={() => { const t = 'direct and concise responses with one clear next step'; setCustomText(t); setPersona('custom'); }}
                className="inline-flex items-center gap-1.5 px-3 py-1.5 rounded-full border bg-indigo-50 text-indigo-700 hover:bg-indigo-100"
              >
                <Sparkles className="w-3.5 h-3.5" /> Direct
              </button>
            </div>
            <div className="flex flex-col sm:flex-row gap-2">
              <Input
                placeholder={`e.g., "very clear and understanding, simple words, one action step"`}
                value={customText}
                onChange={(e) => {
                  const v = e.target.value;
                  setCustomText(v);
                  if (v.trim().length > 0) setPersona('custom');
                }}
              />
              <Button
                type="button"
                onClick={() => {
                  if (customText.trim().length > 0) setPersona('custom');
                  if (onApplyTone) onApplyTone();
                }}
                disabled={applyToneLoading}
              >
                {applyToneLoading ? 'Applying…' : 'Apply tone to this chat'}
              </Button>
            </div>
            <p className="mt-2 text-xs text-gray-500">
              We’ll compile your description into safe style settings (clarity, warmth, directness, etc.). Retrieval & safety rules stay the same.
              <span className="ml-1 text-gray-400">*</span> Future feature — coming soon
            </p>
          </div>
        </div>

        {/* Start Chatting Button */}
        <div className="pt-2">
          <Button 
            onClick={onNavigateToChat}
            disabled={navigationLoading || saveLoading}
            className="bg-emerald-200 hover:bg-emerald-300 text-emerald-700 py-4 rounded-full text-lg font-semibold transition-all hover:shadow-lg flex items-center mx-auto h-10 w-50 disabled:opacity-50 disabled:cursor-not-allowed"
          >
            {navigationLoading ? (
              <>
                <RefreshCw className="animate-spin mr-2 h-5 w-5" />
                Starting Chat...
              </>
            ) : (
              <>
                Start Chatting
                <ArrowRight className="ml-0.5 h-6 w-5" />
              </>
            )}
          </Button>
        </div>
      </div>
    </div>
  );
}<|MERGE_RESOLUTION|>--- conflicted
+++ resolved
@@ -319,21 +319,17 @@
               Select Your AI Companion
             </h2>
             <p className="text-sm text-gray-600">
-<<<<<<< HEAD
-              Pick your perfect chat companion! Each one has their own unique style of helping you, and they're both incredibly smart and caring.
-=======
               Choose who you'd like to chat with. Your selection will appear in the chat. The tone affects <em>how</em> answers read, not the facts.
->>>>>>> cbf51706
             </p>
-          </div>
+          </div>   </div>
           
-          <div className="grid md:grid-cols-2 gap-6 max-w-2xl mx-auto">
-            {/* Adam */}
-            <div 
-              onClick={() => handleAvatarSelect('ready-adam')}
-              className={`bg-white rounded-2xl p-6 shadow-lg cursor-pointer transition-all ${
-                selectedAvatar === 'ready-adam' 
-                  ? 'ring-4 ring-blue-300 shadow-xl' 
+          <div className="grid md:grid-cols-2 gap-6 max-w-2xl mx-auto">id md:grid-cols-2 gap-6 max-w-2xl mx-auto">
+            {/* Adam */}Adam */}
+            <div  
+              onClick={() => handleAvatarSelect('ready-adam')}    onClick={() => handleAvatarSelect('ready-adam')}
+              className={`bg-white rounded-2xl p-6 shadow-lg cursor-pointer transition-all ${nter transition-all ${
+                selectedAvatar === 'ready-adam' Avatar === 'ready-adam' 
+                  ? 'ring-4 ring-blue-300 shadow-xl'  ? 'ring-4 ring-blue-300 shadow-xl' 
                   : 'hover:shadow-xl'
               }`}
             >
@@ -357,12 +353,6 @@
                 <div>
                   <h3 className="text-lg font-medium text-gray-900">Adam</h3>
                   <p className="text-xs text-gray-500">Ready Player Me Avatar</p>
-<<<<<<< HEAD
-                  {/* NEW: RAG tone description */}
-                  <p className="mt-2 text-sm text-gray-700">
-                    <span className="font-medium">Clear and helpful.</span> Gives you straight answers and practical next steps.
-                  </p>
-=======
                   {/* Graphic tone summary */}
                   <div className="mt-3 flex flex-wrap gap-2 justify-center">
                     <span className="inline-flex items-center gap-1 px-2.5 py-1 rounded-full bg-blue-50 text-blue-700 text-xs">
@@ -378,20 +368,19 @@
                       <ListChecks className="w-3.5 h-3.5" /> Bullet lists
                     </span>
                   </div>
->>>>>>> cbf51706
                 </div>
                 {selectedAvatar === 'ready-adam' && (
-                  <div className="mt-2">
+                  <div className="mt-2">> handleAvatarSelect('ready-eve')}
                     <span className="inline-block px-3 py-1 bg-green-100 text-green-800 text-sm rounded-full">
                       Selected
-                    </span>
+                    </span> ring-blue-300 shadow-xl' 
                   </div>
                 )}
               </div>
-            </div>
-
-            {/* Eve */}
-            <div 
+            </div>Name="space-y-3">
+ircle with gradient ring */}
+            {/* Eve */}lassName="w-36 h-36 mx-auto rounded-full p-[3px] bg-gradient-to-br from-pink-300 via-rose-300 to-purple-300">
+            <div ed-full overflow-hidden bg-gradient-to-br from-pink-200 to-purple-300 flex items-center justify-center">
               onClick={() => handleAvatarSelect('ready-eve')}
               className={`bg-white rounded-2xl p-6 shadow-lg cursor-pointer transition-all ${
                 selectedAvatar === 'ready-eve' 
@@ -419,12 +408,6 @@
                 <div>
                   <h3 className="text-lg font-medium text-gray-900">Eve</h3>
                   <p className="text-xs text-gray-500">Ready Player Me Avatar</p>
-<<<<<<< HEAD
-                  {/* NEW: RAG tone description */}
-                  <p className="mt-2 text-sm text-gray-700">
-                    <span className="font-medium">Warm and gentle.</span> Listens carefully and offers thoughtful, caring support.
-                  </p>
-=======
                   {/* Graphic tone summary */}
                   <div className="mt-3 flex flex-wrap gap-2 justify-center">
                     <span className="inline-flex items-center gap-1 px-2.5 py-1 rounded-full bg-pink-50 text-pink-700 text-xs">
@@ -440,16 +423,15 @@
                       <ListChecks className="w-3.5 h-3.5" /> Next steps
                     </span>
                   </div>
->>>>>>> cbf51706
                 </div>
                 {selectedAvatar === 'ready-eve' && (
                   <div className="mt-2">
                     <span className="inline-block px-3 py-1 bg-green-100 text-green-800 text-sm rounded-full">
                       Selected
                     </span>
-                  </div>
-                )}
-              </div>
+                  </div>n"
+                )}}
+              </div>full border bg-emerald-50 text-emerald-700 hover:bg-emerald-100"
             </div>
           </div>
 
@@ -490,21 +472,21 @@
                 onChange={(e) => {
                   const v = e.target.value;
                   setCustomText(v);
-                  if (v.trim().length > 0) setPersona('custom');
+                  if (v.trim().length > 0) setPersona('custom');assName="pt-2">
                 }}
-              />
-              <Button
-                type="button"
+              />NavigateToChat}
+              <Button{navigationLoading || saveLoading}
+                type="button"rald-200 hover:bg-emerald-300 text-emerald-700 py-4 rounded-full text-lg font-semibold transition-all hover:shadow-lg flex items-center mx-auto h-10 w-50 disabled:opacity-50 disabled:cursor-not-allowed"
                 onClick={() => {
                   if (customText.trim().length > 0) setPersona('custom');
-                  if (onApplyTone) onApplyTone();
-                }}
-                disabled={applyToneLoading}
+                  if (onApplyTone) onApplyTone();>
+                }} w-5" />
+                disabled={applyToneLoading}g Chat...
               >
                 {applyToneLoading ? 'Applying…' : 'Apply tone to this chat'}
               </Button>
             </div>
-            <p className="mt-2 text-xs text-gray-500">
+            <p className="mt-2 text-xs text-gray-500">ame="ml-0.5 h-6 w-5" />
               We’ll compile your description into safe style settings (clarity, warmth, directness, etc.). Retrieval & safety rules stay the same.
               <span className="ml-1 text-gray-400">*</span> Future feature — coming soon
             </p>
@@ -513,25 +495,4 @@
 
         {/* Start Chatting Button */}
         <div className="pt-2">
-          <Button 
-            onClick={onNavigateToChat}
-            disabled={navigationLoading || saveLoading}
-            className="bg-emerald-200 hover:bg-emerald-300 text-emerald-700 py-4 rounded-full text-lg font-semibold transition-all hover:shadow-lg flex items-center mx-auto h-10 w-50 disabled:opacity-50 disabled:cursor-not-allowed"
-          >
-            {navigationLoading ? (
-              <>
-                <RefreshCw className="animate-spin mr-2 h-5 w-5" />
-                Starting Chat...
-              </>
-            ) : (
-              <>
-                Start Chatting
-                <ArrowRight className="ml-0.5 h-6 w-5" />
-              </>
-            )}
-          </Button>
-        </div>
-      </div>
-    </div>
-  );
-}+          <Button             onClick={onNavigateToChat}            disabled={navigationLoading || saveLoading}            className="bg-emerald-200 hover:bg-emerald-300 text-emerald-700 py-4 rounded-full text-lg font-semibold transition-all hover:shadow-lg flex items-center mx-auto h-10 w-50 disabled:opacity-50 disabled:cursor-not-allowed"          >            {navigationLoading ? (              <>                <RefreshCw className="animate-spin mr-2 h-5 w-5" />                Starting Chat...              </>            ) : (              <>                Start Chatting                <ArrowRight className="ml-0.5 h-6 w-5" />              </>            )}          </Button>        </div>      </div>    </div>  );}
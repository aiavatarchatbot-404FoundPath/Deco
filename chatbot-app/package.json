--- conflicted
+++ resolved
@@ -4,12 +4,7 @@
   "private": true,
   "scripts": {
     "dev": "next dev",
-<<<<<<< HEAD
     "build": "next build --turbopack",
-=======
-    "dev:turbo": "next dev --turbopack",
-    "build": "next build",
->>>>>>> d53e1f8e
     "start": "next start"
   },
   "dependencies": {
